[project]
name = "jimgw"
version = "0.3.0"
description = "Gravitatioanl wave data analysis tool in Jax"
readme = "README.md"
requires-python = ">=3.11"
authors = [
	{name = "Kaze W. K. Wong", email = "kazewong.physics@gmail.com"},
]
license = {file = "LICENSE"}
dependencies = [
    "astropy>=6.1.4",
    "beartype>=0.19.0",
    "flowmc>=0.4.4",
    "gwpy>=3.0.10",
    "jax>=0.5.0",
    "jaxtyping>=0.2.34",
    "ripplegw>=0.0.9",
]

[project.optional-dependencies]
docs = [
    "mkdocs-gen-files==0.5.0",
    "mkdocs-jupyter==0.25.1",
    "mkdocs-literate-nav==0.6.1",
    "mkdocs-material==9.5.47",
    "mkdocs==1.6.1",
    "mkdocstrings[python]==0.27.0",
    "pymdown-extensions==10.12",
]
pipeline = [
    "dagster>=1.10.11",
    "dagster-webserver>=1.10.11",
    "corner>=2.2.2",
    "matplotlib>=3.10.1",
]
cuda = [
    "jax[cuda]>=0.5.0",
]

[tool.uv]
dev-dependencies = [
    "jimgw",
    "pre-commit>=4.2.0",
    "coverage>=7.7.0",
    "coveralls>=4.0.1",
    "pytest>=8.3.3",
    "ruff>=0.11.12",
]

[tool.uv.sources]
jimgw = { workspace = true }

[tool.dg.project.python_environment]
uv_managed = true

[tool.dagster]
modules = [
{ type="module", name="jimgw.pipeline.InjectionRecovery.definitions" },
{ type="module", name="jimgw.pipeline.RealDataCatalog.definitions" },
]

[build-system]
requires = ["hatchling"]
build-backend = "hatchling.build"

<<<<<<< HEAD
[tool.pyright]
include = ["src"]
exclude = ["test", "docs"]

[tool.ruff]
# In addition to the standard set of exclusions, omit all tests, plus a specific file.
exclude = ["test", "docs"]
=======

[tool.pyright]
include = ["src","tests",]
exclude = ["docs"]

[tool.ruff]
include = ["src"]
exclude = ["test", "docs"]

[tool.coverage.report]
exclude_also = [
    'def __repr__',
    "raise AssertionError",
    "raise NotImplementedError",
    "@(abc\\. )?abstractmethod",
    "def tree_flatten",
    "def tree_unflatten",
]
>>>>>>> cf77defb
<|MERGE_RESOLUTION|>--- conflicted
+++ resolved
@@ -64,19 +64,10 @@
 requires = ["hatchling"]
 build-backend = "hatchling.build"
 
-<<<<<<< HEAD
+
 [tool.pyright]
 include = ["src"]
-exclude = ["test", "docs"]
-
-[tool.ruff]
-# In addition to the standard set of exclusions, omit all tests, plus a specific file.
-exclude = ["test", "docs"]
-=======
-
-[tool.pyright]
-include = ["src","tests",]
-exclude = ["docs"]
+exclude = ["docs","tests"]
 
 [tool.ruff]
 include = ["src"]
@@ -90,5 +81,4 @@
     "@(abc\\. )?abstractmethod",
     "def tree_flatten",
     "def tree_unflatten",
-]
->>>>>>> cf77defb
+]
[project]
name = "jimgw"
version = "0.3.0"
description = "Gravitatioanl wave data analysis tool in Jax"
readme = "README.md"
requires-python = ">=3.11"
authors = [
	{name = "Kaze W. K. Wong", email = "kazewong.physics@gmail.com"},
]
license = {file = "LICENSE"}
dependencies = [
    "astropy>=6.1.4",
    "beartype>=0.19.0",
    "flowmc>=0.4.4",
    "gwpy>=3.0.10",
    "jaxtyping>=0.2.34",
    "ripplegw>=0.0.9",
    "corner>=2.2.2",
    "matplotlib>=3.10.1",
]

[project.optional-dependencies]
docs = [
    "mkdocs-gen-files==0.5.0",
    "mkdocs-jupyter==0.25.1",
    "mkdocs-literate-nav==0.6.1",
    "mkdocs-material==9.5.47",
    "mkdocs==1.6.1",
    "mkdocstrings[python]==0.27.0",
    "pymdown-extensions==10.12",
]
cuda = [
    "jax[cuda]>=0.5.0",
]
dagster = [
    "dagster>=1.10.11",
    "dagster-webserver>=1.10.11",
]

<<<<<<< HEAD

=======
>>>>>>> 6f180f88
[tool.uv]
dev-dependencies = [
    "jimgw",
    "pre-commit>=4.2.0",
    "coverage>=7.7.0",
    "coveralls>=4.0.1",
    "pytest>=8.3.3",
    "ruff>=0.11.12",
]

[tool.uv.sources]
jimgw = { workspace = true }

[tool.dg.project.python_environment]
uv_managed = true

[tool.dagster]
modules = [
{ type="module", name="jimgw.pipeline.InjectionRecovery.definitions" },
{ type="module", name="jimgw.pipeline.RealDataCatalog.definitions" },
]

[build-system]
requires = ["hatchling"]
build-backend = "hatchling.build"


[tool.pyright]
include = ["src"]
exclude = ["docs","tests"]

[tool.ruff]
include = ["src"]
exclude = ["test", "docs"]

[tool.coverage.report]
exclude_also = [
    'def __repr__',
    "raise AssertionError",
    "raise NotImplementedError",
    "@(abc\\. )?abstractmethod",
    "def tree_flatten",
    "def tree_unflatten",
]<|MERGE_RESOLUTION|>--- conflicted
+++ resolved
@@ -37,10 +37,6 @@
     "dagster-webserver>=1.10.11",
 ]
 
-<<<<<<< HEAD
-
-=======
->>>>>>> 6f180f88
 [tool.uv]
 dev-dependencies = [
     "jimgw",

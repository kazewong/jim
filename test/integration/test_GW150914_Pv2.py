import time

import jax
import jax.numpy as jnp
jax.config.update("jax_enable_x64", True)

<<<<<<< HEAD
from jimgw.core.jim import Jim
from jimgw.core.jim import Jim
from jimgw.core.prior import (
=======
from jimgw.jim import Jim
from jimgw.prior import (
>>>>>>> 882d36a8
    CombinePrior,
    UniformPrior,
    CosinePrior,
    SinePrior,
    PowerLawPrior,
    UniformSpherePrior,
)
<<<<<<< HEAD
from jimgw.core.single_event.detector import H1, L1
from jimgw.core.single_event.likelihood import TransientLikelihoodFD
from jimgw.core.single_event.waveform import RippleIMRPhenomPv2
from jimgw.core.transforms import BoundToUnbound
from jimgw.core.single_event.transforms import (
=======
from jimgw.single_event.data import Data
from jimgw.single_event.detector import H1, L1
from jimgw.single_event.likelihood import TransientLikelihoodFD
from jimgw.single_event.waveform import RippleIMRPhenomPv2
from jimgw.transforms import BoundToUnbound
from jimgw.single_event.transforms import (
>>>>>>> 882d36a8
    SkyFrameToDetectorFrameSkyPositionTransform,
    SphereSpinToCartesianSpinTransform,
    MassRatioToSymmetricMassRatioTransform,
    DistanceToSNRWeightedDistanceTransform,
    GeocentricArrivalTimeToDetectorArrivalTimeTransform,
    GeocentricArrivalPhaseToDetectorArrivalPhaseTransform,
)
from flowMC.strategy.optimization import optimization_Adam

###########################################
########## First we grab data #############
###########################################

total_time_start = time.time()

# first, fetch a 4s segment centered on GW150914
gps = 1126259462.4
duration = 4
post_trigger_duration = 2
start = gps - 2
end = gps + 2
fmin = 20.0
fmax = 1024.0

ifos = [H1, L1]

for ifo in ifos:
    data = Data.from_gwosc(ifo.name, start, end)
    ifo.set_data(data)

    psd_data = Data.from_gwosc(ifo.name, gps-16, gps+16)
    psd_fftlength = data.duration * data.sampling_frequency
    ifo.set_psd(psd_data.to_psd(nperseg=psd_fftlength))

prior = []

# Mass prior
M_c_min, M_c_max = 10.0, 80.0
q_min, q_max = 0.125, 1.0
Mc_prior = UniformPrior(M_c_min, M_c_max, parameter_names=["M_c"])
q_prior = UniformPrior(q_min, q_max, parameter_names=["q"])

prior = prior + [Mc_prior, q_prior]

# Spin prior
s1_prior = UniformSpherePrior(parameter_names=["s1"])
s2_prior = UniformSpherePrior(parameter_names=["s2"])
iota_prior = SinePrior(parameter_names=["iota"])

prior = prior + [
    s1_prior,
    s2_prior,
    iota_prior,
]

# Extrinsic prior
dL_prior = PowerLawPrior(1.0, 2000.0, 2.0, parameter_names=["d_L"])
t_c_prior = UniformPrior(-0.05, 0.05, parameter_names=["t_c"])
phase_c_prior = UniformPrior(0.0, 2 * jnp.pi, parameter_names=["phase_c"])
psi_prior = UniformPrior(0.0, jnp.pi, parameter_names=["psi"])
ra_prior = UniformPrior(0.0, 2 * jnp.pi, parameter_names=["ra"])
dec_prior = CosinePrior(parameter_names=["dec"])

prior = prior + [
    dL_prior,
    t_c_prior,
    phase_c_prior,
    psi_prior,
    ra_prior,
    dec_prior,
]

prior = CombinePrior(prior)

# Defining Transforms

sample_transforms = [
    DistanceToSNRWeightedDistanceTransform(gps_time=gps, ifos=ifos, dL_min=dL_prior.xmin, dL_max=dL_prior.xmax),
    GeocentricArrivalPhaseToDetectorArrivalPhaseTransform(gps_time=gps, ifo=ifos[0]),
    GeocentricArrivalTimeToDetectorArrivalTimeTransform(tc_min=t_c_prior.xmin, tc_max=t_c_prior.xmax, gps_time=gps, ifo=ifos[0]),
    SkyFrameToDetectorFrameSkyPositionTransform(gps_time=gps, ifos=ifos),
    BoundToUnbound(name_mapping=(["M_c"], ["M_c_unbounded"]), original_lower_bound=M_c_min, original_upper_bound=M_c_max,),
    BoundToUnbound(name_mapping=(["q"], ["q_unbounded"]), original_lower_bound=q_min, original_upper_bound=q_max,),
    BoundToUnbound(name_mapping=(["s1_phi"], ["s1_phi_unbounded"]), original_lower_bound=0.0, original_upper_bound=2 * jnp.pi,),
    BoundToUnbound(name_mapping=(["s2_phi"], ["s2_phi_unbounded"]), original_lower_bound=0.0, original_upper_bound=2 * jnp.pi,),
    BoundToUnbound(name_mapping=(["iota"], ["iota_unbounded"]), original_lower_bound=0.0, original_upper_bound=jnp.pi,),
    BoundToUnbound(name_mapping=(["s1_theta"], ["s1_theta_unbounded"]), original_lower_bound=0.0, original_upper_bound=jnp.pi,),
    BoundToUnbound(name_mapping=(["s2_theta"], ["s2_theta_unbounded"]), original_lower_bound=0.0, original_upper_bound=jnp.pi,),
    BoundToUnbound(name_mapping=(["s1_mag"], ["s1_mag_unbounded"]), original_lower_bound=0.0, original_upper_bound=0.99,),
    BoundToUnbound(name_mapping=(["s2_mag"], ["s2_mag_unbounded"]), original_lower_bound=0.0, original_upper_bound=0.99,),
    BoundToUnbound(name_mapping=(["phase_det"], ["phase_det_unbounded"]), original_lower_bound=0.0, original_upper_bound=2 * jnp.pi,),
    BoundToUnbound(name_mapping=(["psi"], ["psi_unbounded"]), original_lower_bound=0.0, original_upper_bound=jnp.pi,),
    BoundToUnbound(name_mapping=(["zenith"], ["zenith_unbounded"]), original_lower_bound=0.0, original_upper_bound=jnp.pi,),
    BoundToUnbound(name_mapping=(["azimuth"], ["azimuth_unbounded"]), original_lower_bound=0.0, original_upper_bound=2 * jnp.pi,),
]

likelihood_transforms = [
    MassRatioToSymmetricMassRatioTransform,
    SphereSpinToCartesianSpinTransform("s1"),
    SphereSpinToCartesianSpinTransform("s2"),
]

likelihood = TransientLikelihoodFD(
    ifos,
    waveform=RippleIMRPhenomPv2(),
    f_min=fmin,
    f_max=fmax,
    trigger_time=gps,
)


n_dim = sum([ind_prior.n_dim for ind_prior in prior.base_prior])
mass_matrix = jnp.eye(n_dim)
mass_matrix = mass_matrix.at[1, 1].set(1e-3)
mass_matrix = mass_matrix.at[9, 9].set(1e-3)
local_sampler_arg = {"step_size": mass_matrix * 3e-3}

Adam_optimizer = optimization_Adam(n_steps=5, learning_rate=0.01, noise_level=1)

n_epochs = 2
n_loop_training = 1
learning_rate = 1e-4


jim = Jim(
    likelihood,
    prior,
    sample_transforms=sample_transforms,
    likelihood_transforms=likelihood_transforms,
    n_loop_training=n_loop_training,
    n_loop_production=1,
    n_local_steps=5,
    n_global_steps=5,
    n_chains=4,
    n_epochs=n_epochs,
    learning_rate=learning_rate,
    n_max_examples=30,
    n_flow_samples=100,
    momentum=0.9,
    batch_size=100,
    use_global=True,
    train_thinning=1,
    output_thinning=1,
    local_sampler_arg=local_sampler_arg,
    strategies=[Adam_optimizer, "default"],
)

jim.sample(jax.random.PRNGKey(42))
jim.get_samples()
jim.print_summary()<|MERGE_RESOLUTION|>--- conflicted
+++ resolved
@@ -2,16 +2,11 @@
 
 import jax
 import jax.numpy as jnp
+
 jax.config.update("jax_enable_x64", True)
 
-<<<<<<< HEAD
-from jimgw.core.jim import Jim
 from jimgw.core.jim import Jim
 from jimgw.core.prior import (
-=======
-from jimgw.jim import Jim
-from jimgw.prior import (
->>>>>>> 882d36a8
     CombinePrior,
     UniformPrior,
     CosinePrior,
@@ -19,20 +14,12 @@
     PowerLawPrior,
     UniformSpherePrior,
 )
-<<<<<<< HEAD
+from jimgw.core.single_event.data import Data
 from jimgw.core.single_event.detector import H1, L1
 from jimgw.core.single_event.likelihood import TransientLikelihoodFD
 from jimgw.core.single_event.waveform import RippleIMRPhenomPv2
 from jimgw.core.transforms import BoundToUnbound
 from jimgw.core.single_event.transforms import (
-=======
-from jimgw.single_event.data import Data
-from jimgw.single_event.detector import H1, L1
-from jimgw.single_event.likelihood import TransientLikelihoodFD
-from jimgw.single_event.waveform import RippleIMRPhenomPv2
-from jimgw.transforms import BoundToUnbound
-from jimgw.single_event.transforms import (
->>>>>>> 882d36a8
     SkyFrameToDetectorFrameSkyPositionTransform,
     SphereSpinToCartesianSpinTransform,
     MassRatioToSymmetricMassRatioTransform,
@@ -63,7 +50,7 @@
     data = Data.from_gwosc(ifo.name, start, end)
     ifo.set_data(data)
 
-    psd_data = Data.from_gwosc(ifo.name, gps-16, gps+16)
+    psd_data = Data.from_gwosc(ifo.name, gps - 16, gps + 16)
     psd_fftlength = data.duration * data.sampling_frequency
     ifo.set_psd(psd_data.to_psd(nperseg=psd_fftlength))
 
@@ -110,23 +97,79 @@
 # Defining Transforms
 
 sample_transforms = [
-    DistanceToSNRWeightedDistanceTransform(gps_time=gps, ifos=ifos, dL_min=dL_prior.xmin, dL_max=dL_prior.xmax),
+    DistanceToSNRWeightedDistanceTransform(
+        gps_time=gps, ifos=ifos, dL_min=dL_prior.xmin, dL_max=dL_prior.xmax
+    ),
     GeocentricArrivalPhaseToDetectorArrivalPhaseTransform(gps_time=gps, ifo=ifos[0]),
-    GeocentricArrivalTimeToDetectorArrivalTimeTransform(tc_min=t_c_prior.xmin, tc_max=t_c_prior.xmax, gps_time=gps, ifo=ifos[0]),
+    GeocentricArrivalTimeToDetectorArrivalTimeTransform(
+        tc_min=t_c_prior.xmin, tc_max=t_c_prior.xmax, gps_time=gps, ifo=ifos[0]
+    ),
     SkyFrameToDetectorFrameSkyPositionTransform(gps_time=gps, ifos=ifos),
-    BoundToUnbound(name_mapping=(["M_c"], ["M_c_unbounded"]), original_lower_bound=M_c_min, original_upper_bound=M_c_max,),
-    BoundToUnbound(name_mapping=(["q"], ["q_unbounded"]), original_lower_bound=q_min, original_upper_bound=q_max,),
-    BoundToUnbound(name_mapping=(["s1_phi"], ["s1_phi_unbounded"]), original_lower_bound=0.0, original_upper_bound=2 * jnp.pi,),
-    BoundToUnbound(name_mapping=(["s2_phi"], ["s2_phi_unbounded"]), original_lower_bound=0.0, original_upper_bound=2 * jnp.pi,),
-    BoundToUnbound(name_mapping=(["iota"], ["iota_unbounded"]), original_lower_bound=0.0, original_upper_bound=jnp.pi,),
-    BoundToUnbound(name_mapping=(["s1_theta"], ["s1_theta_unbounded"]), original_lower_bound=0.0, original_upper_bound=jnp.pi,),
-    BoundToUnbound(name_mapping=(["s2_theta"], ["s2_theta_unbounded"]), original_lower_bound=0.0, original_upper_bound=jnp.pi,),
-    BoundToUnbound(name_mapping=(["s1_mag"], ["s1_mag_unbounded"]), original_lower_bound=0.0, original_upper_bound=0.99,),
-    BoundToUnbound(name_mapping=(["s2_mag"], ["s2_mag_unbounded"]), original_lower_bound=0.0, original_upper_bound=0.99,),
-    BoundToUnbound(name_mapping=(["phase_det"], ["phase_det_unbounded"]), original_lower_bound=0.0, original_upper_bound=2 * jnp.pi,),
-    BoundToUnbound(name_mapping=(["psi"], ["psi_unbounded"]), original_lower_bound=0.0, original_upper_bound=jnp.pi,),
-    BoundToUnbound(name_mapping=(["zenith"], ["zenith_unbounded"]), original_lower_bound=0.0, original_upper_bound=jnp.pi,),
-    BoundToUnbound(name_mapping=(["azimuth"], ["azimuth_unbounded"]), original_lower_bound=0.0, original_upper_bound=2 * jnp.pi,),
+    BoundToUnbound(
+        name_mapping=(["M_c"], ["M_c_unbounded"]),
+        original_lower_bound=M_c_min,
+        original_upper_bound=M_c_max,
+    ),
+    BoundToUnbound(
+        name_mapping=(["q"], ["q_unbounded"]),
+        original_lower_bound=q_min,
+        original_upper_bound=q_max,
+    ),
+    BoundToUnbound(
+        name_mapping=(["s1_phi"], ["s1_phi_unbounded"]),
+        original_lower_bound=0.0,
+        original_upper_bound=2 * jnp.pi,
+    ),
+    BoundToUnbound(
+        name_mapping=(["s2_phi"], ["s2_phi_unbounded"]),
+        original_lower_bound=0.0,
+        original_upper_bound=2 * jnp.pi,
+    ),
+    BoundToUnbound(
+        name_mapping=(["iota"], ["iota_unbounded"]),
+        original_lower_bound=0.0,
+        original_upper_bound=jnp.pi,
+    ),
+    BoundToUnbound(
+        name_mapping=(["s1_theta"], ["s1_theta_unbounded"]),
+        original_lower_bound=0.0,
+        original_upper_bound=jnp.pi,
+    ),
+    BoundToUnbound(
+        name_mapping=(["s2_theta"], ["s2_theta_unbounded"]),
+        original_lower_bound=0.0,
+        original_upper_bound=jnp.pi,
+    ),
+    BoundToUnbound(
+        name_mapping=(["s1_mag"], ["s1_mag_unbounded"]),
+        original_lower_bound=0.0,
+        original_upper_bound=0.99,
+    ),
+    BoundToUnbound(
+        name_mapping=(["s2_mag"], ["s2_mag_unbounded"]),
+        original_lower_bound=0.0,
+        original_upper_bound=0.99,
+    ),
+    BoundToUnbound(
+        name_mapping=(["phase_det"], ["phase_det_unbounded"]),
+        original_lower_bound=0.0,
+        original_upper_bound=2 * jnp.pi,
+    ),
+    BoundToUnbound(
+        name_mapping=(["psi"], ["psi_unbounded"]),
+        original_lower_bound=0.0,
+        original_upper_bound=jnp.pi,
+    ),
+    BoundToUnbound(
+        name_mapping=(["zenith"], ["zenith_unbounded"]),
+        original_lower_bound=0.0,
+        original_upper_bound=jnp.pi,
+    ),
+    BoundToUnbound(
+        name_mapping=(["azimuth"], ["azimuth_unbounded"]),
+        original_lower_bound=0.0,
+        original_upper_bound=2 * jnp.pi,
+    ),
 ]
 
 likelihood_transforms = [

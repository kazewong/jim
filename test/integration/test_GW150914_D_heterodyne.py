--- conflicted
+++ resolved
@@ -1,37 +1,27 @@
 import jax
 import jax.numpy as jnp
+
 jax.config.update("jax_enable_x64", True)
 
-<<<<<<< HEAD
 from jimgw.core.jim import Jim
-from jimgw.core.prior import CombinePrior, UniformPrior, CosinePrior, SinePrior, PowerLawPrior
-from jimgw.core.single_event.detector import H1, L1
-from jimgw.core.single_event.likelihood import HeterodynedTransientLikelihoodFD
-from jimgw.core.single_event.waveform import RippleIMRPhenomD
-from jimgw.core.transforms import BoundToUnbound
-from jimgw.core.single_event.transforms import ComponentMassesToChirpMassSymmetricMassRatioTransform, SkyFrameToDetectorFrameSkyPositionTransform, ComponentMassesToChirpMassMassRatioTransform
-from jimgw.core.single_event.utils import Mc_q_to_m1_m2
-=======
-from jimgw.jim import Jim
-from jimgw.prior import (
+from jimgw.core.prior import (
     CombinePrior,
     UniformPrior,
     CosinePrior,
     SinePrior,
     PowerLawPrior,
 )
-from jimgw.single_event.data import Data
-from jimgw.single_event.detector import H1, L1
-from jimgw.single_event.likelihood import HeterodynedTransientLikelihoodFD
-from jimgw.single_event.waveform import RippleIMRPhenomD
-from jimgw.transforms import BoundToUnbound
-from jimgw.single_event.transforms import (
+from jimgw.core.single_event.data import Data
+from jimgw.core.single_event.detector import H1, L1
+from jimgw.core.single_event.likelihood import HeterodynedTransientLikelihoodFD
+from jimgw.core.single_event.waveform import RippleIMRPhenomD
+from jimgw.core.transforms import BoundToUnbound
+from jimgw.core.single_event.transforms import (
     ComponentMassesToChirpMassSymmetricMassRatioTransform,
     SkyFrameToDetectorFrameSkyPositionTransform,
     ComponentMassesToChirpMassMassRatioTransform,
 )
-from jimgw.single_event.utils import Mc_q_to_m1_m2
->>>>>>> 882d36a8
+from jimgw.core.single_event.utils import Mc_q_to_m1_m2
 from flowMC.strategy.optimization import optimization_Adam
 
 ###########################################
@@ -53,7 +43,7 @@
     data = Data.from_gwosc(ifo.name, start, end)
     ifo.set_data(data)
 
-    psd_data = Data.from_gwosc(ifo.name, gps-16, gps+16)
+    psd_data = Data.from_gwosc(ifo.name, gps - 16, gps + 16)
     psd_fftlength = data.duration * data.sampling_frequency
     ifo.set_psd(psd_data.to_psd(nperseg=psd_fftlength))
 
@@ -98,17 +88,61 @@
 sample_transforms = [
     ComponentMassesToChirpMassMassRatioTransform,
     SkyFrameToDetectorFrameSkyPositionTransform(gps_time=gps, ifos=ifos),
-    BoundToUnbound(name_mapping=[["M_c"], ["M_c_unbounded"]], original_lower_bound=M_c_min, original_upper_bound=M_c_max,),
-    BoundToUnbound(name_mapping=[["q"], ["q_unbounded"]], original_lower_bound=q_min, original_upper_bound=q_max,),
-    BoundToUnbound(name_mapping=[["s1_z"], ["s1_z_unbounded"]], original_lower_bound=-1.0, original_upper_bound=1.0,),
-    BoundToUnbound(name_mapping=[["s2_z"], ["s2_z_unbounded"]], original_lower_bound=-1.0, original_upper_bound=1.0,),
-    BoundToUnbound(name_mapping=[["d_L"], ["d_L_unbounded"]], original_lower_bound=0.0, original_upper_bound=2000.0,),
-    BoundToUnbound(name_mapping=[["t_c"], ["t_c_unbounded"]], original_lower_bound=-0.05, original_upper_bound=0.05,),
-    BoundToUnbound(name_mapping=[["phase_c"], ["phase_c_unbounded"]], original_lower_bound=0.0, original_upper_bound=2 * jnp.pi,),
-    BoundToUnbound(name_mapping=[["iota"], ["iota_unbounded"]], original_lower_bound=0.0, original_upper_bound=jnp.pi,),
-    BoundToUnbound(name_mapping=[["psi"], ["psi_unbounded"]], original_lower_bound=0.0, original_upper_bound=jnp.pi,),
-    BoundToUnbound(name_mapping=[["zenith"], ["zenith_unbounded"]], original_lower_bound=0.0, original_upper_bound=jnp.pi,),
-    BoundToUnbound(name_mapping=[["azimuth"], ["azimuth_unbounded"]], original_lower_bound=0.0, original_upper_bound=2 * jnp.pi,),
+    BoundToUnbound(
+        name_mapping=[["M_c"], ["M_c_unbounded"]],
+        original_lower_bound=M_c_min,
+        original_upper_bound=M_c_max,
+    ),
+    BoundToUnbound(
+        name_mapping=[["q"], ["q_unbounded"]],
+        original_lower_bound=q_min,
+        original_upper_bound=q_max,
+    ),
+    BoundToUnbound(
+        name_mapping=[["s1_z"], ["s1_z_unbounded"]],
+        original_lower_bound=-1.0,
+        original_upper_bound=1.0,
+    ),
+    BoundToUnbound(
+        name_mapping=[["s2_z"], ["s2_z_unbounded"]],
+        original_lower_bound=-1.0,
+        original_upper_bound=1.0,
+    ),
+    BoundToUnbound(
+        name_mapping=[["d_L"], ["d_L_unbounded"]],
+        original_lower_bound=0.0,
+        original_upper_bound=2000.0,
+    ),
+    BoundToUnbound(
+        name_mapping=[["t_c"], ["t_c_unbounded"]],
+        original_lower_bound=-0.05,
+        original_upper_bound=0.05,
+    ),
+    BoundToUnbound(
+        name_mapping=[["phase_c"], ["phase_c_unbounded"]],
+        original_lower_bound=0.0,
+        original_upper_bound=2 * jnp.pi,
+    ),
+    BoundToUnbound(
+        name_mapping=[["iota"], ["iota_unbounded"]],
+        original_lower_bound=0.0,
+        original_upper_bound=jnp.pi,
+    ),
+    BoundToUnbound(
+        name_mapping=[["psi"], ["psi_unbounded"]],
+        original_lower_bound=0.0,
+        original_upper_bound=jnp.pi,
+    ),
+    BoundToUnbound(
+        name_mapping=[["zenith"], ["zenith_unbounded"]],
+        original_lower_bound=0.0,
+        original_upper_bound=jnp.pi,
+    ),
+    BoundToUnbound(
+        name_mapping=[["azimuth"], ["azimuth_unbounded"]],
+        original_lower_bound=0.0,
+        original_upper_bound=2 * jnp.pi,
+    ),
 ]
 
 likelihood_transforms = [

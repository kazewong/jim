--- conflicted
+++ resolved
@@ -2,17 +2,14 @@
 import jax.numpy as jnp
 
 from jimgw.core.jim import Jim
-<<<<<<< HEAD
-from jimgw.core.prior import CombinePrior, UniformPrior, CosinePrior, SinePrior, PowerLawPrior, SimpleConstrainedPrior
-=======
 from jimgw.core.prior import (
     CombinePrior,
     UniformPrior,
     CosinePrior,
     SinePrior,
     PowerLawPrior,
+    SimpleConstrainedPrior,
 )
->>>>>>> 347442ba
 from jimgw.core.single_event.detector import H1, L1, V1
 from jimgw.core.single_event.likelihood import ZeroLikelihood
 from jimgw.core.transforms import BoundToUnbound
@@ -60,19 +57,9 @@
 
 sample_transforms = [
     # all the user reparametrization transform
-<<<<<<< HEAD
     DistanceToSNRWeightedDistanceTransform(gps_time=gps, ifos=ifos),
     GeocentricArrivalPhaseToDetectorArrivalPhaseTransform(gps_time=gps, ifo=ifos[0]),
     GeocentricArrivalTimeToDetectorArrivalTimeTransform(gps_time=gps, ifo=ifos[0]),
-=======
-    DistanceToSNRWeightedDistanceTransform(
-        gps_time=gps, ifos=ifos, dL_min=dL_prior.xmin, dL_max=dL_prior.xmax
-    ),
-    GeocentricArrivalPhaseToDetectorArrivalPhaseTransform(gps_time=gps, ifo=ifos[0]),
-    GeocentricArrivalTimeToDetectorArrivalTimeTransform(
-        tc_min=t_c_prior.xmin, tc_max=t_c_prior.xmax, gps_time=gps, ifo=ifos[0]
-    ),
->>>>>>> 347442ba
     SkyFrameToDetectorFrameSkyPositionTransform(gps_time=gps, ifos=ifos),
     # all the bound to unbound transform
     BoundToUnbound(

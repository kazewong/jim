--- conflicted
+++ resolved
@@ -130,13 +130,7 @@
 sample_transforms = [
     DistanceToSNRWeightedDistanceTransform(gps_time=gps, ifos=ifos),
     GeocentricArrivalPhaseToDetectorArrivalPhaseTransform(gps_time=gps, ifo=ifos[0]),
-<<<<<<< HEAD
     GeocentricArrivalTimeToDetectorArrivalTimeTransform(gps_time=gps, ifo=ifos[0]),
-=======
-    GeocentricArrivalTimeToDetectorArrivalTimeTransform(
-        tc_min=t_c_prior.xmin, tc_max=t_c_prior.xmax, gps_time=gps, ifo=ifos[0]
-    ),
->>>>>>> 2636d96a
     SkyFrameToDetectorFrameSkyPositionTransform(gps_time=gps, ifos=ifos),
     BoundToUnbound(
         name_mapping=(["M_c"], ["M_c_unbounded"]),

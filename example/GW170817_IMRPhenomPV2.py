--- conflicted
+++ resolved
@@ -120,19 +120,9 @@
 # Defining Transforms
 
 sample_transforms = [
-<<<<<<< HEAD
     DistanceToSNRWeightedDistanceTransform(gps_time=gps, ifos=ifos),
     GeocentricArrivalPhaseToDetectorArrivalPhaseTransform(gps_time=gps, ifo=ifos[0]),
     GeocentricArrivalTimeToDetectorArrivalTimeTransform(gps_time=gps, ifo=ifos[0]),
-=======
-    DistanceToSNRWeightedDistanceTransform(
-        gps_time=gps, ifos=ifos, dL_min=dL_prior.xmin, dL_max=dL_prior.xmax
-    ),
-    GeocentricArrivalPhaseToDetectorArrivalPhaseTransform(gps_time=gps, ifo=ifos[0]),
-    GeocentricArrivalTimeToDetectorArrivalTimeTransform(
-        tc_min=t_c_prior.xmin, tc_max=t_c_prior.xmax, gps_time=gps, ifo=ifos[0]
-    ),
->>>>>>> 347442ba
     SkyFrameToDetectorFrameSkyPositionTransform(gps_time=gps, ifos=ifos),
     BoundToUnbound(
         name_mapping=(["M_c"], ["M_c_unbounded"]),

--- conflicted
+++ resolved
@@ -44,36 +44,22 @@
 
     # Sampler parameters
     n_dim: int = 15
-<<<<<<< HEAD
     n_chains: int = 1200
     n_loop_training: int = 500
-=======
-    n_chains: int = 500
-    n_loop_training: int = 10
->>>>>>> 40fbf621
     n_loop_production: int = 10
     n_local_steps: int = 300
     n_global_steps: int = 500
     learning_rate: float = 0.001
     max_samples: int = 60000
     momentum: float = 0.9
-<<<<<<< HEAD
     num_epochs: int = 200
     batch_size: int = 60000
-=======
-    num_epochs: int = 300
-    batch_size: int = 30000
->>>>>>> 40fbf621
     stepsize: float = 0.01
     use_global: bool = True
     keep_quantile: float = 0.0
     train_thinning: int = 1
     output_thinning: int = 30
-<<<<<<< HEAD
     num_layers: int = 6
-=======
-    num_layers: int = 4
->>>>>>> 40fbf621
     hidden_size: list[int] = [32,32]
     num_bins: int = 8
 
@@ -124,14 +110,8 @@
                  "cos_iota": ("iota",lambda params: jnp.arccos(jnp.arcsin(jnp.sin(params['cos_iota']/2*jnp.pi))*2/jnp.pi)),
                  "sin_dec": ("dec",lambda params: jnp.arcsin(jnp.arcsin(jnp.sin(params['sin_dec']/2*jnp.pi))*2/jnp.pi))} # sin and arcsin are periodize cos_iota and sin_dec
 )
-<<<<<<< HEAD
 true_param_list = jnp.array([Mc, args.m2/args.m1, args.s1_theta, args.s1_phi, args.s1_mag, args.s2_theta, args.s2_phi, args.s2_mag, args.dist_mpc, args.tc, args.phic, args.inclination, args.polarization_angle, args.ra, args.dec])
 true_param = prior.add_name(true_param_list, transform_name = True, transform_value = True)
-=======
-true_param = jnp.array([Mc, args.m2/args.m1, args.s1_theta, args.s1_phi, args.s1_mag, args.s2_theta, args.s2_phi, args.s2_mag, args.dist_mpc, args.tc, args.phic, args.inclination, args.polarization_angle, args.ra, args.dec])
-true_param = prior.add_name(true_param, transform_name = True, transform_value = True)
-#print(true_param)
->>>>>>> 40fbf621
 detector_param = {"ra": args.ra, "dec": args.dec, "gmst": gmst, "psi": args.polarization_angle, "epoch": epoch, "t_c": args.tc}
 h_sky = waveform(freqs, true_param)
 key, subkey = jax.random.split(jax.random.PRNGKey(args.seed+1234))
@@ -158,7 +138,6 @@
 local_sampler_arg = {"step_size": mass_matrix*6e-3}
 
 
-<<<<<<< HEAD
 jim = Jim(likelihood, 
         prior,
         n_loop_training=args.n_loop_training,
@@ -181,71 +160,17 @@
         hidden_size = args.hidden_size,
         num_bins = args.num_bins
         )
-=======
-#jim = Jim(likelihood, 
-#        prior,
-#        n_loop_training=args.n_loop_training,
-#        n_loop_production = args.n_loop_production,
-#        n_local_steps=args.n_local_steps,
-#        n_global_steps=args.n_global_steps,
-#        n_chains=args.n_chains,
-#        n_epochs=args.num_epochs,
-#        learning_rate = args.learning_rate,
-#        max_samples = args.max_samples,
-#        momentum = args.momentum,
-#        batch_size = args.batch_size,
-#        use_global=args.use_global,
-#        keep_quantile= args.keep_quantile,
-#        train_thinning = args.train_thinning,
-#        output_thinning = args.output_thinning,
-#        local_sampler_arg = local_sampler_arg,
-#        seed = args.seed,
-#        num_layers = args.num_layers,
-#        hidden_size = args.hidden_size,
-#        num_bins = args.num_bins
-#        )
-jim = Jim(
-    likelihood,
-    prior,
-    n_loop_training=400,
-    n_loop_production=10,
-    n_local_steps=300,
-    n_global_steps=300,
-    n_chains=5,
-    n_epochs=300,
-    learning_rate=0.001,
-    max_samples = 60000,
-    momentum=0.9,
-    batch_size=3000,
-    use_global=True,
-    keep_quantile=0.,
-    train_thinning=1,
-    output_thinning=30,
-    local_sampler_arg=local_sampler_arg,
-    num_layers = 4,
-    hidden_size = [32,32],
-    num_bins = 8
-)
->>>>>>> 40fbf621
 jim.maximize_likelihood([prior.xmin, prior.xmax])
 key, subkey = jax.random.split(key)
 jim.sample(subkey)
 samples = jim.get_samples()
-<<<<<<< HEAD
 jim.print_summary()
 
 chains, log_prob, local_accs, global_accs, loss_vals= jim.Sampler.get_sampler_state(training=True).values()
-=======
-chains, log_prob, local_accs, global_accs= jim.Sampler.get_sampler_state().values()
->>>>>>> 40fbf621
 jnp.savez( args.output_path + '.npz', 
           chains=chains, 
           log_prob=log_prob, 
           local_accs=local_accs, 
           global_accs=global_accs,
-<<<<<<< HEAD
           loss_vals = loss_vals,
-          true_param=true_param_list)
-=======
-          true_param=true_param)
->>>>>>> 40fbf621
+          true_param=true_param_list)
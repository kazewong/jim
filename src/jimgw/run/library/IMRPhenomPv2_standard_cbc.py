--- conflicted
+++ resolved
@@ -157,19 +157,13 @@
                 )
             ]
         )
-<<<<<<< HEAD
-        # t_c_prior = SimpleConstrainedPrior(
-        #     [
-        #         UniformPrior(
-        #             self.t_c_range[0], self.t_c_range[1], parameter_names=["t_c"]
-        #         )
-        #     ]
-        # )
-=======
-        t_c_prior = UniformPrior(
-            self.t_c_range[0], self.t_c_range[1], parameter_names=["t_c"]
-        )
->>>>>>> 2636d96a
+        t_c_prior = SimpleConstrainedPrior(
+            [
+                UniformPrior(
+                    self.t_c_range[0], self.t_c_range[1], parameter_names=["t_c"]
+                )
+            ]
+        )
         phase_c_prior = UniformPrior(
             self.phase_c_range[0], self.phase_c_range[1], parameter_names=["phase_c"]
         )
@@ -215,19 +209,10 @@
             GeocentricArrivalPhaseToDetectorArrivalPhaseTransform(
                 gps_time=self.gps, ifo=self.ifos[0]
             ),
-<<<<<<< HEAD
-            # GeocentricArrivalTimeToDetectorArrivalTimeTransform(
-            #     gps_time=self.gps,
-            #     ifo=self.ifos[0],
-            # ),
-=======
             GeocentricArrivalTimeToDetectorArrivalTimeTransform(
-                tc_min=self.t_c_range[0],
-                tc_max=self.t_c_range[1],
                 gps_time=self.gps,
                 ifo=self.ifos[0],
             ),
->>>>>>> 2636d96a
             SkyFrameToDetectorFrameSkyPositionTransform(
                 gps_time=self.gps, ifos=self.ifos
             ),

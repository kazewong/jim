import jax.numpy as jnp
from jax.scipy.special import i0e
from jaxtyping import Array, Float

<<<<<<< HEAD
from jimgw.prior import Prior

EPS = 1e-15


def trace_prior_parent(prior: Prior, output: list[Prior] = []) -> list[Prior]:
    if prior.composite:
        if isinstance(prior.base_prior, list):
            for subprior in prior.base_prior:
                output = trace_prior_parent(subprior, output)
        elif isinstance(prior.base_prior, Prior):
            output = trace_prior_parent(prior.base_prior, output)
    else:
        output.append(prior)

    return output

=======
>>>>>>> ab891a57

def log_i0(x: Float[Array, " n"]) -> Float[Array, " n"]:
    """
    A numerically stable method to evaluate log of
    a modified Bessel function of order 0.
    It is used in the phase-marginalized likelihood.

    Parameters
    ==========
    x: array-like
        Value(s) at which to evaluate the function

    Returns
    =======
    array-like:
        The natural logarithm of the bessel function
    """
    return jnp.log(i0e(x)) + x


def safe_arctan2(
    y: Float[Array, " n"], x: Float[Array, " n"], default_value: float = 0.0
) -> Float[Array, " n"]:
    """
    A numerically stable method to evaluate arctan2 upon taking gradient.

    The gradient (jnp.jacfwd) of the default jnp.arctan2 is undefined
    at (0, 0) and returns NaN. This function circumvent this issue by
    specifying a default value at that point.

    Parameters
    ==========
    y: array-like
        y-coordinate of the point
    x: array-like
        x-coordinate of the point
    default_value: float
        arctan2 value to return at (0, 0), default is 0.0

    Returns
    =======
    array-like:
        The signed azimuthal angle, in radians, within [-π, π]
    """
    return jnp.where(
        (jnp.abs(x) < EPS) & (jnp.abs(y) < EPS),
        default_value * jnp.ones_like(x),
        jnp.atan2(y, x),
    )


def safe_polar_angle(
    x: Float[Array, " n"], y: Float[Array, " n"], z: Float[Array, " n"]
) -> Float[Array, " n"]:
    """
    A numerically stable method to compute the polar angle upon taking gradient.

    The canonical computation is:
        theta = ArcCos[ z / Sqrt[x^2 + y^2 + z^2] ] .
    The gradient (jnp.jacfwd) of this method, however,
    will return NaN when both x and y are 0.
    This function circumvent this issue by specifying computing the simplified
    expression of the function at the troubled point.

    Parameters
    ==========
    x: array-like
        x-coordinate of the point
    y: array-like
        y-coordinate of the point
    z: array-like
        z-coordinate of the point

    Returns
    =======
    array-like:
        The polar angle, in radians, within [0, π]
    """
    return jnp.where(
        (jnp.abs(x) < EPS) & (jnp.abs(y) < EPS),
        jnp.arccos(jnp.sign(z)),
        jnp.arccos(z / jnp.sqrt(x ** 2 + y ** 2 + z ** 2)),
    )


def carte_to_spherical_angles(
    x: Float[Array, " n"],
    y: Float[Array, " n"],
    z: Float[Array, " n"],
    default_value: float = 0.0,
) -> Float[Array, " n n"]:
    """
    A numerically stable method to compute the spherical angles upon taking gradient.

    For more details, see
    * `safe_polar_angle` for the polar angle and
    * `safe_arctan2` for the azimuthal angle.

    Parameters
    ==========
    x: array-like
        x-coordinate of the point
    y: array-like
        y-coordinate of the point
    z: array-like
        z-coordinate of the point
    default_value: float
        arctan2 value to return at (0, 0), default is 0.0

    Returns
    =======
    theta: array-like:
        The polar angle, in radians, within [0, π]
    phi: array-like:
        The signed azimuthal angle, in radians, within [-π, π]
    """
    align_condition = (jnp.absolute(x) < EPS) & (jnp.absolute(y) < EPS)
    theta = jnp.where(
        align_condition,
        jnp.arccos(jnp.sign(z)),
        jnp.arccos(z / jnp.sqrt(x ** 2 + y ** 2 + z ** 2)),
    )
    phi = jnp.where(
        align_condition,
        default_value * jnp.ones_like(x),
        jnp.atan2(y, x),
    )
    return theta, phi<|MERGE_RESOLUTION|>--- conflicted
+++ resolved
@@ -2,26 +2,8 @@
 from jax.scipy.special import i0e
 from jaxtyping import Array, Float
 
-<<<<<<< HEAD
-from jimgw.prior import Prior
-
 EPS = 1e-15
 
-
-def trace_prior_parent(prior: Prior, output: list[Prior] = []) -> list[Prior]:
-    if prior.composite:
-        if isinstance(prior.base_prior, list):
-            for subprior in prior.base_prior:
-                output = trace_prior_parent(subprior, output)
-        elif isinstance(prior.base_prior, Prior):
-            output = trace_prior_parent(prior.base_prior, output)
-    else:
-        output.append(prior)
-
-    return output
-
-=======
->>>>>>> ab891a57
 
 def log_i0(x: Float[Array, " n"]) -> Float[Array, " n"]:
     """

import jax
import jax.numpy as jnp
from collections import OrderedDict
from flowMC.resource_strategy_bundle.RQSpline_MALA_PT import RQSpline_MALA_PT_Bundle
from flowMC.resource.buffers import Buffer
from flowMC.Sampler import Sampler
from jaxtyping import Array, Float, PRNGKeyArray

from jimgw.base import LikelihoodBase
from jimgw.prior import Prior
from jimgw.transforms import BijectiveTransform, NtoMTransform


class Jim(object):
    """
    Master class for interfacing with flowMC
    """

    likelihood: LikelihoodBase
    prior: Prior

    # Name of parameters to sample from
    sample_transforms: list[BijectiveTransform]
    likelihood_transforms: list[NtoMTransform]
    parameter_names: list[str]
    sampler: Sampler

    def __init__(
        self,
        likelihood: LikelihoodBase,
        prior: Prior,
        sample_transforms: list[BijectiveTransform] = [],
        likelihood_transforms: list[NtoMTransform] = [],
        rng_key: PRNGKeyArray = jax.random.PRNGKey(0),
        n_chains: int = 50,
        n_local_steps: int = 10,
        n_global_steps: int = 10,
        n_training_loops: int = 20,
        n_production_loops: int = 20,
        n_epochs: int = 20,
        mala_step_size: float = 0.01,
        rq_spline_hidden_units: list[int] = [128, 128],
        rq_spline_n_bins: int = 10,
        rq_spline_n_layers: int = 2,
        learning_rate: float = 1e-3,
        batch_size: int = 10000,
        n_max_examples: int = 10000,
        local_thinning: int = 1,
        global_thinning: int = 1,
        n_NFproposal_batch_size: int = 1000,
        history_window: int = 100,
        n_temperatures: int = 5,
        max_temperature: float = 10.0,
        n_tempered_steps: int = 5,
        verbose: bool = False,
    ):
        self.likelihood = likelihood
        self.prior = prior

        self.sample_transforms = sample_transforms
        self.likelihood_transforms = likelihood_transforms
        self.parameter_names = prior.parameter_names

        if len(sample_transforms) == 0:
            print(
                "No sample transforms provided. Using prior parameters as sampling parameters"
            )
        else:
            print("Using sample transforms")
            for transform in sample_transforms:
                self.parameter_names = transform.propagate_name(self.parameter_names)

        if len(likelihood_transforms) == 0:
            print(
                "No likelihood transforms provided. Using prior parameters as likelihood parameters"
            )

        if rng_key is jax.random.PRNGKey(0):
            print("No rng_key provided. Using default key with seed=0.")

        rng_key, subkey = jax.random.split(rng_key)

        resource_strategy_bundle = RQSpline_MALA_PT_Bundle(
            rng_key=subkey,
            n_chains=n_chains,
            n_dims=self.prior.n_dim,
            logpdf=self.posterior,
            n_local_steps=n_local_steps,
            n_global_steps=n_global_steps,
            n_training_loops=n_training_loops,
            n_production_loops=n_production_loops,
            n_epochs=n_epochs,
            mala_step_size=mala_step_size,
            rq_spline_hidden_units=rq_spline_hidden_units,
            rq_spline_n_bins=rq_spline_n_bins,
            rq_spline_n_layers=rq_spline_n_layers,
            learning_rate=learning_rate,
            batch_size=batch_size,
            n_max_examples=n_max_examples,
            local_thinning=local_thinning,
            global_thinning=global_thinning,
            n_NFproposal_batch_size=n_NFproposal_batch_size,
            history_window=history_window,
            n_temperatures=n_temperatures,
            max_temperature=max_temperature,
            n_tempered_steps=n_tempered_steps,
            logprior=self.evaluate_prior,
            verbose=verbose,
        )

        rng_key, subkey = jax.random.split(rng_key)
        self.sampler = Sampler(
            self.prior.n_dim,
            n_chains,
            subkey,
            resource_strategy_bundles=resource_strategy_bundle,
        )

    def add_name(self, x: Float[Array, " n_dim"]) -> dict[str, Float]:
        """
        Turn an array into a dictionary

        Parameters
        ----------
        x : Array
            An array of parameters. Shape (n_dim,).
        """

        return dict(zip(self.parameter_names, x))

    def evaluate_prior(self, params: Float[Array, " n_dim"], data: dict):
        named_params = self.add_name(params)
        transform_jacobian = 0.0
        for transform in reversed(self.sample_transforms):
            named_params, jacobian = transform.inverse(named_params)
            transform_jacobian += jacobian
        return self.prior.log_prob(named_params) + transform_jacobian

    def posterior(self, params: Float[Array, " n_dim"], data: dict):
        named_params = self.add_name(params)
        transform_jacobian = 0.0
        for transform in reversed(self.sample_transforms):
            named_params, jacobian = transform.inverse(named_params)
            transform_jacobian += jacobian
        prior = self.prior.log_prob(named_params) + transform_jacobian
        for transform in self.likelihood_transforms:
            named_params = transform.forward(named_params)
        return self.likelihood.evaluate(named_params, data) + prior

    def sample(
        self,
        initial_position: Array = jnp.array([]),
    ):
        if initial_position.size == 0:
            initial_position = (
                jnp.zeros((self.sampler.n_chains, self.prior.n_dim)) + jnp.nan
            )

            rng_key, subkey = jax.random.split(self.sampler.rng_key)

            while not jax.tree.reduce(
                jnp.logical_and,
                jax.tree.map(lambda x: jnp.isfinite(x), initial_position),
            ).all():
                non_finite_index = jnp.where(
                    jnp.any(
                        ~jax.tree.reduce(
                            jnp.logical_and,
                            jax.tree.map(lambda x: jnp.isfinite(x), initial_position),
                        ),
                        axis=1,
                    )
                )[0]

                rng_key, subkey = jax.random.split(rng_key)
                guess = self.prior.sample(subkey, self.sampler.n_chains)
                for transform in self.sample_transforms:
                    guess = jax.vmap(transform.forward)(guess)
<<<<<<< HEAD
                guess = jnp.array(
                    jax.tree.leaves(OrderedDict({key: guess[key] for key in self.parameter_names}))
                ).T
=======
                guess = jnp.array([guess[key] for key in self.parameter_names]).T
>>>>>>> 020eb0bd
                finite_guess = jnp.where(
                    jnp.all(jax.tree.map(lambda x: jnp.isfinite(x), guess), axis=1)
                )[0]
                common_length = min(len(finite_guess), len(non_finite_index))
                initial_position = initial_position.at[
                    non_finite_index[:common_length]
                ].set(guess[:common_length])
            self.sampler.rng_key = rng_key
        self.sampler.sample(initial_position, {})  # type: ignore

    def get_samples(self, training: bool = False) -> dict:
        """
        Get the samples from the sampler

        Parameters
        ----------
        training : bool, optional
            Whether to get the training samples or the production samples, by default False

        Returns
        -------
        dict
            Dictionary of samples

        """
        if training:
            assert isinstance(
                chains := self.sampler.resources["positions_training"], Buffer
            )
            chains = chains.data
        else:
            assert isinstance(
                chains := self.sampler.resources["positions_production"], Buffer
            )
            chains = chains.data

        chains = chains.reshape(-1, self.prior.n_dim)
        chains = jax.vmap(self.add_name)(chains)
        for sample_transform in reversed(self.sample_transforms):
            chains = jax.vmap(sample_transform.backward)(chains)
        return chains<|MERGE_RESOLUTION|>--- conflicted
+++ resolved
@@ -176,13 +176,7 @@
                 guess = self.prior.sample(subkey, self.sampler.n_chains)
                 for transform in self.sample_transforms:
                     guess = jax.vmap(transform.forward)(guess)
-<<<<<<< HEAD
-                guess = jnp.array(
-                    jax.tree.leaves(OrderedDict({key: guess[key] for key in self.parameter_names}))
-                ).T
-=======
                 guess = jnp.array([guess[key] for key in self.parameter_names]).T
->>>>>>> 020eb0bd
                 finite_guess = jnp.where(
                     jnp.all(jax.tree.map(lambda x: jnp.isfinite(x), guess), axis=1)
                 )[0]

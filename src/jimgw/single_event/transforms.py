import jax.numpy as jnp
from jax.scipy.special import logit
from beartype import beartype as typechecker
from jaxtyping import Float, Array, jaxtyped

from jimgw.single_event.detector import GroundBased2G
from jimgw.transforms import (
    ConditionalBijectiveTransform,
    BijectiveTransform,
    reverse_bijective_transform,
)
from jimgw.single_event.utils import (
    m1_m2_to_Mc_q,
    Mc_q_to_m1_m2,
    m1_m2_to_Mc_eta,
    Mc_eta_to_m1_m2,
    q_to_eta,
    eta_to_q,
    ra_dec_to_zenith_azimuth,
    zenith_azimuth_to_ra_dec,
    euler_rotation,
    spin_angles_to_cartesian_spin,
    cartesian_spin_to_spin_angles,
    carte_to_spherical_angles,
)
from jimgw.gps_times import greenwich_mean_sidereal_time as compute_gmst

# Move these to constants.
HR_TO_RAD = 2 * jnp.pi / 24
HR_TO_SEC = 3600
SEC_TO_RAD = HR_TO_RAD / HR_TO_SEC


@jaxtyped(typechecker=typechecker)
class SpinAnglesToCartesianSpinTransform(ConditionalBijectiveTransform):
    """
    Spin angles to Cartesian spin transformation
    """

    freq_ref: Float

    def __init__(
        self,
        freq_ref: Float,
    ):
        name_mapping = (
            ["theta_jn", "phi_jl", "tilt_1", "tilt_2", "phi_12", "a_1", "a_2"],
            ["iota", "s1_x", "s1_y", "s1_z", "s2_x", "s2_y", "s2_z"],
        )

        conditional_names = ["M_c", "q", "phase_c"]
        super().__init__(name_mapping, conditional_names)

        self.freq_ref = freq_ref

        def named_transform(x):
            iota, s1x, s1y, s1z, s2x, s2y, s2z = spin_angles_to_cartesian_spin(
                x["theta_jn"],
                x["phi_jl"],
                x["tilt_1"],
                x["tilt_2"],
                x["phi_12"],
                x["a_1"],
                x["a_2"],
                x["M_c"],
                x["q"],
                self.freq_ref,
                x["phase_c"],
            )
            return {
                "iota": iota,
                "s1_x": s1x,
                "s1_y": s1y,
                "s1_z": s1z,
                "s2_x": s2x,
                "s2_y": s2y,
                "s2_z": s2z,
            }

        def named_inverse_transform(x):
            (
                theta_jn,
                phi_jl,
                tilt_1,
                tilt_2,
                phi_12,
                a_1,
                a_2,
            ) = cartesian_spin_to_spin_angles(
                x["iota"],
                x["s1_x"],
                x["s1_y"],
                x["s1_z"],
                x["s2_x"],
                x["s2_y"],
                x["s2_z"],
                x["M_c"],
                x["q"],
                self.freq_ref,
                x["phase_c"],
            )

            return {
                "theta_jn": theta_jn,
                "phi_jl": phi_jl,
                "tilt_1": tilt_1,
                "tilt_2": tilt_2,
                "phi_12": phi_12,
                "a_1": a_1,
                "a_2": a_2,
            }

        self.transform_func = named_transform
        self.inverse_transform_func = named_inverse_transform


@jaxtyped(typechecker=typechecker)
class SphereSpinToCartesianSpinTransform(BijectiveTransform):
    """
    Spin to Cartesian spin transformation
    """

    def __init__(
        self,
        label: str,
    ):
        name_mapping = (
            [label + "_mag", label + "_theta", label + "_phi"],
            [label + "_x", label + "_y", label + "_z"],
        )
        super().__init__(name_mapping)

        def named_transform(x):
            mag, theta, phi = x[label + "_mag"], x[label + "_theta"], x[label + "_phi"]
            x = mag * jnp.sin(theta) * jnp.cos(phi)
            y = mag * jnp.sin(theta) * jnp.sin(phi)
            z = mag * jnp.cos(theta)
            return {
                label + "_x": x,
                label + "_y": y,
                label + "_z": z,
            }

        def named_inverse_transform(x):
            x, y, z = x[label + "_x"], x[label + "_y"], x[label + "_z"]
            mag = jnp.sqrt(x**2 + y**2 + z**2)
            theta, phi = carte_to_spherical_angles(x, y, z)
            phi = jnp.mod(phi, 2.0 * jnp.pi)

            return {
                label + "_mag": mag,
                label + "_theta": theta,
                label + "_phi": phi,
            }

        self.transform_func = named_transform
        self.inverse_transform_func = named_inverse_transform


@jaxtyped(typechecker=typechecker)
class SkyFrameToDetectorFrameSkyPositionTransform(BijectiveTransform):
    """
    Transform sky frame to detector frame sky position
    """

    gmst: Float
    rotation: Float[Array, " 3 3"]
    rotation_inv: Float[Array, " 3 3"]

    def __init__(
        self,
        gps_time: Float,
        ifos: list[GroundBased2G],
    ):
        name_mapping = (["ra", "dec"], ["zenith", "azimuth"])
        super().__init__(name_mapping)

        self.gmst = compute_gmst(gps_time)
        delta_x = ifos[0].vertex - ifos[1].vertex
        self.rotation = euler_rotation(delta_x)
        self.rotation_inv = jnp.linalg.inv(self.rotation)

        def named_transform(x):
            zenith, azimuth = ra_dec_to_zenith_azimuth(
                x["ra"], x["dec"], self.gmst, self.rotation_inv
            )
            return {"zenith": zenith, "azimuth": azimuth}

        self.transform_func = named_transform

        def named_inverse_transform(x):
            ra, dec = zenith_azimuth_to_ra_dec(
                x["zenith"], x["azimuth"], self.gmst, self.rotation
            )
            return {"ra": ra, "dec": dec}

        self.inverse_transform_func = named_inverse_transform


@jaxtyped(typechecker=typechecker)
class GeocentricArrivalTimeToDetectorArrivalTimeTransform(
    ConditionalBijectiveTransform
):
    """
    Transform the geocentric arrival time to detector arrival time

    In the geocentric convention, the arrival time of the signal at the
    center of Earth is gps_time + t_c

    In the detector convention, the arrival time of the signal at the
    detecotr is gps_time + time_delay_from_geo_to_det + t_det

    Parameters
    ----------
    name_mapping : tuple[list[str], list[str]]
            The name mapping between the input and output dictionary.

    """

    gmst: Float
    ifo: GroundBased2G

    def __init__(
        self,
        gps_time: Float,
        ifo: GroundBased2G,
    ):
        name_mapping = (["t_c"], ["t_det"])
        conditional_names = ["ra", "dec"]
        super().__init__(name_mapping, conditional_names)

        self.gmst = compute_gmst(gps_time)
        self.ifo = ifo

        assert "t_c" in name_mapping[0] and "t_det" in name_mapping[1]
        assert "ra" in conditional_names and "dec" in conditional_names

        def time_delay(ra, dec, gmst):
            return self.ifo.delay_from_geocenter(ra, dec, gmst)

        def named_transform(x):
            time_shift = time_delay(x["ra"], x["dec"], self.gmst)

            t_det = x["t_c"] + time_shift

<<<<<<< HEAD
=======
            y = (t_det - t_det_min) / (t_det_max - t_det_min)
            t_det_unbounded = logit(y)
>>>>>>> ff8e5766
            return {
                "t_det": t_det,
            }

        self.transform_func = named_transform

        def named_inverse_transform(x):
            time_shift = self.ifo.delay_from_geocenter(x["ra"], x["dec"], self.gmst)

            t_c = x["t_det"] - time_shift

            return {
                "t_c": t_c,
            }

        self.inverse_transform_func = named_inverse_transform


@jaxtyped(typechecker=typechecker)
class GeocentricArrivalPhaseToDetectorArrivalPhaseTransform(
    ConditionalBijectiveTransform
):
    """
    Transform the geocentric arrival phase to detector arrival phase

    In the geocentric convention, the arrival phase of the signal at the
    center of Earth is phase_c / 2 (in ripple, phase_c is the orbital phase)

    In the detector convention, the arrival phase of the signal at the
    detecotr is phase_det = phase_c / 2 + arg R_det

    Parameters
    ----------
    name_mapping : tuple[list[str], list[str]]
            The name mapping between the input and output dictionary.

    """

    gmst: Float
    ifo: GroundBased2G

    def __init__(
        self,
        gps_time: Float,
        ifo: GroundBased2G,
    ):
        name_mapping = (["phase_c"], ["phase_det"])
        conditional_names = ["ra", "dec", "psi", "iota"]
        super().__init__(name_mapping, conditional_names)

        self.gmst = compute_gmst(gps_time)
        self.ifo = ifo

        assert "phase_c" in name_mapping[0] and "phase_det" in name_mapping[1]
        assert (
            "ra" in conditional_names
            and "dec" in conditional_names
            and "psi" in conditional_names
            and "iota" in conditional_names
        )

        def _calc_R_det_arg(ra, dec, psi, iota, gmst):
            p_iota_term = (1.0 + jnp.cos(iota) ** 2) / 2.0
            c_iota_term = jnp.cos(iota)

            antenna_pattern = self.ifo.antenna_pattern(ra, dec, psi, gmst)
            p_mode_term = p_iota_term * antenna_pattern["p"]
            c_mode_term = c_iota_term * antenna_pattern["c"]

            return jnp.angle(p_mode_term - 1j * c_mode_term)

        def named_transform(x):
            R_det_arg = _calc_R_det_arg(
                x["ra"], x["dec"], x["psi"], x["iota"], self.gmst
            )
            phase_det = R_det_arg + x["phase_c"] / 2.0
            return {
                "phase_det": phase_det % (2.0 * jnp.pi),
            }

        self.transform_func = named_transform

        def named_inverse_transform(x):
            R_det_arg = _calc_R_det_arg(
                x["ra"], x["dec"], x["psi"], x["iota"], self.gmst
            )
            phase_c = -R_det_arg + x["phase_det"] * 2.0
            return {
                "phase_c": phase_c % (2.0 * jnp.pi),
            }

        self.inverse_transform_func = named_inverse_transform


@jaxtyped(typechecker=typechecker)
class DistanceToSNRWeightedDistanceTransform(ConditionalBijectiveTransform):
    """
    Transform the luminosity distance to network SNR weighted distance

    Parameters
    ----------
    name_mapping : tuple[list[str], list[str]]
            The name mapping between the input and output dictionary.

    """

    gmst: Float
    ifos: list[GroundBased2G]

    def __init__(
        self,
        gps_time: Float,
        ifos: list[GroundBased2G],
    ):
        name_mapping = (["d_L"], ["d_hat"])
        conditional_names = ["M_c", "ra", "dec", "psi", "iota"]
        super().__init__(name_mapping, conditional_names)

        self.gmst = compute_gmst(gps_time)
        self.ifos = ifos

        assert "d_L" in name_mapping[0] and "d_hat" in name_mapping[1]
        assert (
            "ra" in conditional_names
            and "dec" in conditional_names
            and "psi" in conditional_names
            and "iota" in conditional_names
            and "M_c" in conditional_names
        )

        def _calc_R_dets(ra, dec, psi, iota):
            p_iota_term = (1.0 + jnp.cos(iota) ** 2) / 2.0
            c_iota_term = jnp.cos(iota)
            R_dets2 = 0.0

            for ifo in self.ifos:
                antenna_pattern = ifo.antenna_pattern(ra, dec, psi, self.gmst)
                p_mode_term = p_iota_term * antenna_pattern["p"]
                c_mode_term = c_iota_term * antenna_pattern["c"]
                R_dets2 += p_mode_term**2 + c_mode_term**2

            return jnp.sqrt(R_dets2)

        def named_transform(x):
            d_L, M_c = (
                x["d_L"],
                x["M_c"],
            )
            R_dets = _calc_R_dets(x["ra"], x["dec"], x["psi"], x["iota"])

            scale_factor = 1.0 / jnp.power(M_c, 5.0 / 6.0) / R_dets
            d_hat = scale_factor * d_L

<<<<<<< HEAD
=======
            d_hat_min = scale_factor * self.dL_min
            d_hat_max = scale_factor * self.dL_max

            y = (d_hat - d_hat_min) / (d_hat_max - d_hat_min)
            d_hat_unbounded = logit(y)

>>>>>>> ff8e5766
            return {
                "d_hat": d_hat,
            }

        self.transform_func = named_transform

        def named_inverse_transform(x):
            d_hat, M_c = (
                x["d_hat"],
                x["M_c"],
            )
            R_dets = _calc_R_dets(x["ra"], x["dec"], x["psi"], x["iota"])

            scale_factor = 1.0 / jnp.power(M_c, 5.0 / 6.0) / R_dets

            d_L = d_hat / scale_factor
            return {
                "d_L": d_L,
            }

        self.inverse_transform_func = named_inverse_transform


def named_m1_m2_to_Mc_q(x):
    Mc, q = m1_m2_to_Mc_q(x["m_1"], x["m_2"])
    return {"M_c": Mc, "q": q}


def named_Mc_q_to_m1_m2(x):
    m1, m2 = Mc_q_to_m1_m2(x["M_c"], x["q"])
    return {"m_1": m1, "m_2": m2}


ComponentMassesToChirpMassMassRatioTransform = BijectiveTransform(
    (["m_1", "m_2"], ["M_c", "q"])
)
ComponentMassesToChirpMassMassRatioTransform.transform_func = named_m1_m2_to_Mc_q
ComponentMassesToChirpMassMassRatioTransform.inverse_transform_func = (
    named_Mc_q_to_m1_m2
)


def named_m1_m2_to_Mc_eta(x):
    Mc, eta = m1_m2_to_Mc_eta(x["m_1"], x["m_2"])
    return {"M_c": Mc, "eta": eta}


def named_Mc_eta_to_m1_m2(x):
    m1, m2 = Mc_eta_to_m1_m2(x["M_c"], x["eta"])
    return {"m_1": m1, "m_2": m2}


ComponentMassesToChirpMassSymmetricMassRatioTransform = BijectiveTransform(
    (["m_1", "m_2"], ["M_c", "eta"])
)
ComponentMassesToChirpMassSymmetricMassRatioTransform.transform_func = (
    named_m1_m2_to_Mc_eta
)
ComponentMassesToChirpMassSymmetricMassRatioTransform.inverse_transform_func = (
    named_Mc_eta_to_m1_m2
)


def named_q_to_eta(x):
    return {"eta": q_to_eta(x["q"])}


def named_eta_to_q(x):
    return {"q": eta_to_q(x["eta"])}


MassRatioToSymmetricMassRatioTransform = BijectiveTransform((["q"], ["eta"]))
MassRatioToSymmetricMassRatioTransform.transform_func = named_q_to_eta
MassRatioToSymmetricMassRatioTransform.inverse_transform_func = named_eta_to_q


ChirpMassMassRatioToComponentMassesTransform = reverse_bijective_transform(
    ComponentMassesToChirpMassMassRatioTransform
)


ChirpMassSymmetricMassRatioToComponentMassesTransform = reverse_bijective_transform(
    ComponentMassesToChirpMassSymmetricMassRatioTransform
)


SymmetricMassRatioToMassRatioTransform = reverse_bijective_transform(
    MassRatioToSymmetricMassRatioTransform
)<|MERGE_RESOLUTION|>--- conflicted
+++ resolved
@@ -243,11 +243,6 @@
 
             t_det = x["t_c"] + time_shift
 
-<<<<<<< HEAD
-=======
-            y = (t_det - t_det_min) / (t_det_max - t_det_min)
-            t_det_unbounded = logit(y)
->>>>>>> ff8e5766
             return {
                 "t_det": t_det,
             }
@@ -401,15 +396,6 @@
             scale_factor = 1.0 / jnp.power(M_c, 5.0 / 6.0) / R_dets
             d_hat = scale_factor * d_L
 
-<<<<<<< HEAD
-=======
-            d_hat_min = scale_factor * self.dL_min
-            d_hat_max = scale_factor * self.dL_max
-
-            y = (d_hat - d_hat_min) / (d_hat_max - d_hat_min)
-            d_hat_unbounded = logit(y)
-
->>>>>>> ff8e5766
             return {
                 "d_hat": d_hat,
             }

import jax.numpy as jnp
from beartype import beartype as typechecker
from jaxtyping import Float, Array, jaxtyped
from astropy.time import Time

from jimgw.single_event.detector import GroundBased2G
from jimgw.transforms import (
    ConditionalBijectiveTransform,
    BijectiveTransform,
    NtoNTransform,
    reverse_bijective_transform,
)
from jimgw.single_event.utils import (
    m1_m2_to_Mc_q,
    Mc_q_to_m1_m2,
    m1_m2_to_Mc_eta,
    Mc_eta_to_m1_m2,
    q_to_eta,
    eta_to_q,
    ra_dec_to_zenith_azimuth,
    zenith_azimuth_to_ra_dec,
    euler_rotation,
    spin_to_cartesian_spin,
    spin_to_iota,
)


@jaxtyped(typechecker=typechecker)
class SpinToCartesianSpinTransform(NtoNTransform):
    """
    Spin to Cartesian spin transformation
    """

    freq_ref: Float

    def __init__(
        self,
        freq_ref: Float,
    ):
        name_mapping = (
            ["theta_jn", "phi_jl", "theta_1", "theta_2", "phi_12", "a_1", "a_2"],
            ["iota", "s1_x", "s1_y", "s1_z", "s2_x", "s2_y", "s2_z"],
        )
        super().__init__(name_mapping)

        self.freq_ref = freq_ref

        def named_transform(x):
            iota, s1x, s1y, s1z, s2x, s2y, s2z = spin_to_cartesian_spin(
                x["theta_jn"],
                x["phi_jl"],
                x["theta_1"],
                x["theta_2"],
                x["phi_12"],
                x["a_1"],
                x["a_2"],
                x["M_c"],
                x["q"],
                self.freq_ref,
                x["phase_c"],
            )
            return {
                "iota": iota,
                "s1_x": s1x,
                "s1_y": s1y,
                "s1_z": s1z,
                "s2_x": s2x,
                "s2_y": s2y,
                "s2_z": s2z,
            }

        self.transform_func = named_transform


@jaxtyped(typechecker=typechecker)
class SkyFrameToDetectorFrameSkyPositionTransform(BijectiveTransform):
    """
    Transform sky frame to detector frame sky position
    """

    gmst: Float
    rotation: Float[Array, " 3 3"]
    rotation_inv: Float[Array, " 3 3"]

    def __init__(
        self,
        gps_time: Float,
        ifos: GroundBased2G,
    ):
        name_mapping = (["ra", "dec"], ["zenith", "azimuth"])
        super().__init__(name_mapping)

        self.gmst = (
            Time(gps_time, format="gps").sidereal_time("apparent", "greenwich").rad
        )
        delta_x = ifos[0].vertex - ifos[1].vertex
        self.rotation = euler_rotation(delta_x)
        self.rotation_inv = jnp.linalg.inv(self.rotation)

        def named_transform(x):
            zenith, azimuth = ra_dec_to_zenith_azimuth(
                x["ra"], x["dec"], self.gmst, self.rotation
            )
            return {"zenith": zenith, "azimuth": azimuth}

        self.transform_func = named_transform

        def named_inverse_transform(x):
            ra, dec = zenith_azimuth_to_ra_dec(
                x["zenith"], x["azimuth"], self.gmst, self.rotation_inv
            )
            return {"ra": ra, "dec": dec}

        self.inverse_transform_func = named_inverse_transform


@jaxtyped(typechecker=typechecker)
class GeocentricArrivalTimeToDetectorArrivalTimeTransform(
    ConditionalBijectiveTransform
):
    """
    Transform the geocentric arrival time to detector arrival time

    In the geocentric convention, the arrival time of the signal at the
    center of Earth is gps_time + t_c

    In the detector convention, the arrival time of the signal at the
    detecotr is gps_time + time_delay_from_geo_to_det + t_det

    Parameters
    ----------
    name_mapping : tuple[list[str], list[str]]
            The name mapping between the input and output dictionary.

    """

    gmst: Float
    ifo: GroundBased2G
    tc_min: Float
    tc_max: Float

    def __init__(
        self,
        gps_time: Float,
        ifo: GroundBased2G,
        tc_min: Float,
        tc_max: Float,
    ):
        name_mapping = [["t_c"], ["t_det_unbounded"]]
        conditional_names = ["ra", "dec"]
        super().__init__(name_mapping, conditional_names)

        self.gmst = (
            Time(gps_time, format="gps").sidereal_time("apparent", "greenwich").rad
        )
        self.ifo = ifo
        self.tc_min = tc_min
        self.tc_max = tc_max

        @jnp.vectorize
        def time_delay(ra, dec, gmst):
            return self.ifo.delay_from_geocenter(ra, dec, gmst)

        def named_transform(x):

            time_shift = time_delay(x["ra"], x["dec"], self.gmst)

            t_det = x["t_c"] + time_shift
            t_det_min = self.tc_min + time_shift
            t_det_max = self.tc_max + time_shift

            y = (t_det - t_det_min) / (t_det_max - t_det_min)
            t_det_unbounded = jnp.log(y / (1.0 - y))
            return {
                "t_det_unbounded": t_det_unbounded,
            }

        self.transform_func = named_transform

        def named_inverse_transform(x):

            time_shift = jnp.vectorize(self.ifo.delay_from_geocenter)(
                x["ra"], x["dec"], self.gmst
            )

            t_det_min = self.tc_min + time_shift
            t_det_max = self.tc_max + time_shift
            t_det = (t_det_max - t_det_min) / (
                1.0 + jnp.exp(-x["t_det_unbounded"])
            ) + t_det_min

            t_c = t_det - time_shift

            return {
                "t_c": t_c,
            }

        self.inverse_transform_func = named_inverse_transform


@jaxtyped(typechecker=typechecker)
class GeocentricArrivalPhaseToDetectorArrivalPhaseTransform(
    ConditionalBijectiveTransform
):
    """
    Transform the geocentric arrival phase to detector arrival phase

    In the geocentric convention, the arrival phase of the signal at the
    center of Earth is phase_c / 2 (in ripple, phase_c is the orbital phase)

    In the detector convention, the arrival phase of the signal at the
    detecotr is phase_det = phase_c / 2 + arg R_det

    Parameters
    ----------
    name_mapping : tuple[list[str], list[str]]
            The name mapping between the input and output dictionary.

    """

    gmst: Float
    ifo: GroundBased2G
    freq_ref: Float

    def __init__(
        self,
        gps_time: Float,
        ifo: GroundBased2G,
        freq_ref: Float = None,
    ):
        name_mapping = [["phase_c"], ["phase_det"]]
        conditional_names = ["ra", "dec", "psi", "iota"]
        super().__init__(name_mapping, conditional_names)

        self.gmst = (
            Time(gps_time, format="gps").sidereal_time("apparent", "greenwich").rad
        )
        self.ifo = ifo
        self.freq_ref = freq_ref

<<<<<<< HEAD
=======
        assert "phase_c" in name_mapping[0] and "phase_det" in name_mapping[1]
        assert (
            "ra" in conditional_names
            and "dec" in conditional_names
            and "psi" in conditional_names
            and ("iota" in conditional_names or ("theta_jn" in conditional_names and "phi_jl" in conditional_names and "theta_1" in conditional_names and "theta_2" in conditional_names and "phi_12" in conditional_names and "a_1" in conditional_names and "a_2" in conditional_names and "q" in conditional_names and "M_c" in conditional_names and "q" in conditional_names))
        )
        
        if "iota" in conditional_names:
            self.get_iota = lambda x: x["iota"]
        else:
            self.get_iota = lambda x: spin_to_iota(
                x["theta_jn"],
                x["phi_jl"],
                x["theta_1"],
                x["theta_2"],
                x["phi_12"],
                x["a_1"],
                x["a_2"],
                x["M_c"],
                x["q"],
                self.freq_ref,
                x["phase_c"],
            )

>>>>>>> ddfafc1c
        @jnp.vectorize
        def _calc_R_det_arg(ra, dec, psi, iota, gmst):
            p_iota_term = (1.0 + jnp.cos(iota) ** 2) / 2.0
            c_iota_term = jnp.cos(iota)

            antenna_pattern = self.ifo.antenna_pattern(ra, dec, psi, gmst)
            p_mode_term = p_iota_term * antenna_pattern["p"]
            c_mode_term = c_iota_term * antenna_pattern["c"]

            return jnp.angle(p_mode_term - 1j * c_mode_term)

        def named_transform(x):
            iota = self.get_iota(x)
            R_det_arg = _calc_R_det_arg(
                x["ra"], x["dec"], x["psi"], iota, self.gmst
            )
            phase_det = R_det_arg + x["phase_c"] / 2.0
            return {
                "phase_det": phase_det % (2.0 * jnp.pi),
            }

        self.transform_func = named_transform

        def named_inverse_transform(x):
            iota = self.get_iota(x)
            R_det_arg = _calc_R_det_arg(
                x["ra"], x["dec"], x["psi"], iota, self.gmst
            )
            phase_c = (-R_det_arg + x["phase_det"]) * 2.0
            return {
                "phase_c": phase_c % (2.0 * jnp.pi),
            }

        self.inverse_transform_func = named_inverse_transform


@jaxtyped(typechecker=typechecker)
class DistanceToSNRWeightedDistanceTransform(ConditionalBijectiveTransform):
    """
    Transform the luminosity distance to network SNR weighted distance

    Parameters
    ----------
    name_mapping : tuple[list[str], list[str]]
            The name mapping between the input and output dictionary.

    """

    gmst: Float
    ifos: list[GroundBased2G]
    dL_min: Float
    dL_max: Float
    freq_ref: Float

    def __init__(
        self,
        gps_time: Float,
        ifos: list[GroundBased2G],
        dL_min: Float,
        dL_max: Float,
        freq_ref: Float = None,
    ):
        name_mapping = [["d_L"], ["d_hat_unbounded"]]
        conditional_names = ["M_c", "ra", "dec", "psi", "iota"]
        super().__init__(name_mapping, conditional_names)

        self.gmst = (
            Time(gps_time, format="gps").sidereal_time("apparent", "greenwich").rad
        )
        self.ifos = ifos
        self.dL_min = dL_min
        self.dL_max = dL_max
        self.freq_ref = freq_ref

<<<<<<< HEAD
=======
        assert "d_L" in name_mapping[0] and "d_hat_unbounded" in name_mapping[1]
        assert (
            "ra" in conditional_names
            and "dec" in conditional_names
            and "psi" in conditional_names
            and ("iota" in conditional_names or ("theta_jn" in conditional_names and "phi_jl" in conditional_names and "theta_1" in conditional_names and "theta_2" in conditional_names and "phi_12" in conditional_names and "a_1" in conditional_names and "a_2" in conditional_names and "q" in conditional_names and "phase_c" in conditional_names))
            and "M_c" in conditional_names
        )

        if "iota" in conditional_names:
            self.get_iota = lambda x: x["iota"]
        else:
            self.get_iota = lambda x: spin_to_iota(
                x["theta_jn"],
                x["phi_jl"],
                x["theta_1"],
                x["theta_2"],
                x["phi_12"],
                x["a_1"],
                x["a_2"],
                x["M_c"],
                x["q"],
                self.freq_ref,
                x["phase_c"],
            )
        
>>>>>>> ddfafc1c
        @jnp.vectorize
        def _calc_R_dets(ra, dec, psi, iota):
            p_iota_term = (1.0 + jnp.cos(iota) ** 2) / 2.0
            c_iota_term = jnp.cos(iota)
            R_dets2 = 0.0
            for ifo in self.ifos:
                antenna_pattern = ifo.antenna_pattern(ra, dec, psi, self.gmst)
                p_mode_term = p_iota_term * antenna_pattern["p"]
                c_mode_term = c_iota_term * antenna_pattern["c"]
                R_dets2 += p_mode_term**2 + c_mode_term**2

            return jnp.sqrt(R_dets2)

        def named_transform(x):
            d_L, M_c = (
                x["d_L"],
                x["M_c"],
            )
            iota = self.get_iota(x)
            R_dets = _calc_R_dets(x["ra"], x["dec"], x["psi"], iota)

            scale_factor = 1.0 / jnp.power(M_c, 5.0 / 6.0) / R_dets
            d_hat = scale_factor * d_L

            d_hat_min = scale_factor * self.dL_min
            d_hat_max = scale_factor * self.dL_max

            y = (d_hat - d_hat_min) / (d_hat_max - d_hat_min)
            d_hat_unbounded = jnp.log(y / (1.0 - y))

            return {
                "d_hat_unbounded": d_hat_unbounded,
            }

        self.transform_func = named_transform

        def named_inverse_transform(x):
            d_hat_unbounded, M_c = (
                x["d_hat_unbounded"],
                x["M_c"],
            )
            iota = self.get_iota(x)
            R_dets = _calc_R_dets(x["ra"], x["dec"], x["psi"], iota)

            scale_factor = 1.0 / jnp.power(M_c, 5.0 / 6.0) / R_dets

            d_hat_min = scale_factor * self.dL_min
            d_hat_max = scale_factor * self.dL_max

            d_hat = (d_hat_max - d_hat_min) / (
                1.0 + jnp.exp(-d_hat_unbounded)
            ) + d_hat_min
            d_L = d_hat / scale_factor
            return {
                "d_L": d_L,
            }

        self.inverse_transform_func = named_inverse_transform


def named_m1_m2_to_Mc_q(x):
    Mc, q = m1_m2_to_Mc_q(x["m_1"], x["m_2"])
    return {"M_c": Mc, "q": q}


def named_Mc_q_to_m1_m2(x):
    m1, m2 = Mc_q_to_m1_m2(x["M_c"], x["q"])
    return {"m_1": m1, "m_2": m2}


ComponentMassesToChirpMassMassRatioTransform = BijectiveTransform(
    (["m_1", "m_2"], ["M_c", "q"])
)
ComponentMassesToChirpMassMassRatioTransform.transform_func = named_m1_m2_to_Mc_q
ComponentMassesToChirpMassMassRatioTransform.inverse_transform_func = (
    named_Mc_q_to_m1_m2
)


def named_m1_m2_to_Mc_eta(x):
    Mc, eta = m1_m2_to_Mc_eta(x["m_1"], x["m_2"])
    return {"M_c": Mc, "eta": eta}


def named_Mc_eta_to_m1_m2(x):
    m1, m2 = Mc_eta_to_m1_m2(x["M_c"], x["eta"])
    return {"m_1": m1, "m_2": m2}


ComponentMassesToChirpMassSymmetricMassRatioTransform = BijectiveTransform(
    (["m_1", "m_2"], ["M_c", "eta"])
)
ComponentMassesToChirpMassSymmetricMassRatioTransform.transform_func = (
    named_m1_m2_to_Mc_eta
)
ComponentMassesToChirpMassSymmetricMassRatioTransform.inverse_transform_func = (
    named_Mc_eta_to_m1_m2
)


def named_q_to_eta(x):
    return {"eta": q_to_eta(x["q"])}


def named_eta_to_q(x):
    return {"q": eta_to_q(x["eta"])}


MassRatioToSymmetricMassRatioTransform = BijectiveTransform((["q"], ["eta"]))
MassRatioToSymmetricMassRatioTransform.transform_func = named_q_to_eta
MassRatioToSymmetricMassRatioTransform.inverse_transform_func = named_eta_to_q


ChirpMassMassRatioToComponentMassesTransform = reverse_bijective_transform(
    ComponentMassesToChirpMassMassRatioTransform
)
ChirpMassSymmetricMassRatioToComponentMassesTransform = reverse_bijective_transform(
    ComponentMassesToChirpMassSymmetricMassRatioTransform
)
SymmetricMassRatioToMassRatioTransform = reverse_bijective_transform(
    MassRatioToSymmetricMassRatioTransform
)<|MERGE_RESOLUTION|>--- conflicted
+++ resolved
@@ -238,8 +238,6 @@
         self.ifo = ifo
         self.freq_ref = freq_ref
 
-<<<<<<< HEAD
-=======
         assert "phase_c" in name_mapping[0] and "phase_det" in name_mapping[1]
         assert (
             "ra" in conditional_names
@@ -265,7 +263,6 @@
                 x["phase_c"],
             )
 
->>>>>>> ddfafc1c
         @jnp.vectorize
         def _calc_R_det_arg(ra, dec, psi, iota, gmst):
             p_iota_term = (1.0 + jnp.cos(iota) ** 2) / 2.0
@@ -340,8 +337,6 @@
         self.dL_max = dL_max
         self.freq_ref = freq_ref
 
-<<<<<<< HEAD
-=======
         assert "d_L" in name_mapping[0] and "d_hat_unbounded" in name_mapping[1]
         assert (
             "ra" in conditional_names
@@ -368,7 +363,6 @@
                 x["phase_c"],
             )
         
->>>>>>> ddfafc1c
         @jnp.vectorize
         def _calc_R_dets(ra, dec, psi, iota):
             p_iota_term = (1.0 + jnp.cos(iota) ** 2) / 2.0

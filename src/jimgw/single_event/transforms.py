import jax.numpy as np
from beartype import beartype as typechecker
from jaxtyping import Float, Array, jaxtyped

from jimgw.single_event.detector import GroundBased2G
from jimgw.transforms import (
    ConditionalBijectiveTransform,
    BijectiveTransform,
    reverse_bijective_transform,
)
from jimgw.single_event.utils import (
    m1_m2_to_Mc_q,
    Mc_q_to_m1_m2,
    m1_m2_to_Mc_eta,
    Mc_eta_to_m1_m2,
    q_to_eta,
    eta_to_q,
    ra_dec_to_zenith_azimuth,
    zenith_azimuth_to_ra_dec,
    euler_rotation,
    spin_angles_to_cartesian_spin,
    cartesian_spin_to_spin_angles,
    carte_to_spherical_angles,
)
from jimgw.gps_times import greenwich_mean_sidereal_time as jim_gmst

# Move these to constants.
HR_TO_RAD = 2 * np.pi / 24
HR_TO_SEC = 3600
SEC_TO_RAD = HR_TO_RAD / HR_TO_SEC


@jaxtyped(typechecker=typechecker)
class SpinAnglesToCartesianSpinTransform(ConditionalBijectiveTransform):
    """
    Spin angles to Cartesian spin transformation
    """

    freq_ref: Float

    def __init__(
        self,
        freq_ref: Float,
    ):
        name_mapping = (
            ["theta_jn", "phi_jl", "tilt_1", "tilt_2", "phi_12", "a_1", "a_2"],
            ["iota", "s1_x", "s1_y", "s1_z", "s2_x", "s2_y", "s2_z"],
        )

        conditional_names = ["M_c", "q", "phase_c"]
        super().__init__(name_mapping, conditional_names)

        self.freq_ref = freq_ref

        def named_transform(x):
            iota, s1x, s1y, s1z, s2x, s2y, s2z = spin_angles_to_cartesian_spin(
                x["theta_jn"],
                x["phi_jl"],
                x["tilt_1"],
                x["tilt_2"],
                x["phi_12"],
                x["a_1"],
                x["a_2"],
                x["M_c"],
                x["q"],
                self.freq_ref,
                x["phase_c"],
            )
            return {
                "iota": iota,
                "s1_x": s1x,
                "s1_y": s1y,
                "s1_z": s1z,
                "s2_x": s2x,
                "s2_y": s2y,
                "s2_z": s2z,
            }

        def named_inverse_transform(x):
            (
                theta_jn,
                phi_jl,
                tilt_1,
                tilt_2,
                phi_12,
                a_1,
                a_2,
            ) = cartesian_spin_to_spin_angles(
                x["iota"],
                x["s1_x"],
                x["s1_y"],
                x["s1_z"],
                x["s2_x"],
                x["s2_y"],
                x["s2_z"],
                x["M_c"],
                x["q"],
                self.freq_ref,
                x["phase_c"],
            )

            return {
                "theta_jn": theta_jn,
                "phi_jl": phi_jl,
                "tilt_1": tilt_1,
                "tilt_2": tilt_2,
                "phi_12": phi_12,
                "a_1": a_1,
                "a_2": a_2,
            }

        self.transform_func = named_transform
        self.inverse_transform_func = named_inverse_transform


@jaxtyped(typechecker=typechecker)
class SphereSpinToCartesianSpinTransform(BijectiveTransform):
    """
    Spin to Cartesian spin transformation
    """

    def __init__(
        self,
        label: str,
    ):
        name_mapping = (
            [label + "_mag", label + "_theta", label + "_phi"],
            [label + "_x", label + "_y", label + "_z"],
        )
        super().__init__(name_mapping)

        def named_transform(x):
            mag, theta, phi = x[label + "_mag"], x[label + "_theta"], x[label + "_phi"]
            x = mag * np.sin(theta) * np.cos(phi)
            y = mag * np.sin(theta) * np.sin(phi)
            z = mag * np.cos(theta)
            return {
                label + "_x": x,
                label + "_y": y,
                label + "_z": z,
            }

        def named_inverse_transform(x):
            x, y, z = x[label + "_x"], x[label + "_y"], x[label + "_z"]
<<<<<<< HEAD
            mag = np.sqrt(x**2 + y**2 + z**2)
            theta = np.arccos(z / mag)
            phi = np.mod(np.arctan2(y, x), 2.0 * np.pi)
=======
            mag = jnp.sqrt(x ** 2 + y ** 2 + z ** 2)
            theta, phi = carte_to_spherical_angles(x, y, z)
            phi = jnp.mod(phi, 2.0 * jnp.pi)
>>>>>>> bc500a0c
            return {
                label + "_mag": mag,
                label + "_theta": theta,
                label + "_phi": phi,
            }

        self.transform_func = named_transform
        self.inverse_transform_func = named_inverse_transform


@jaxtyped(typechecker=typechecker)
class SkyFrameToDetectorFrameSkyPositionTransform(ConditionalBijectiveTransform):
    """
    Transform sky frame to detector frame sky position
    """

    gmst: Float
    rotation: Float[Array, " 3 3"]
    rotation_inv: Float[Array, " 3 3"]

    def __init__(
        self,
        gps_time: Float,
        ifos: list[GroundBased2G],
    ):
        name_mapping = (["ra", "dec"], ["zenith", "azimuth"])
        conditional_names = ["t_c"]
        super().__init__(name_mapping, conditional_names)

        self.gmst = jim_gmst(gps_time)
        delta_x = ifos[0].vertex - ifos[1].vertex
        self.rotation = euler_rotation(delta_x)
        self.rotation_inv = np.linalg.inv(self.rotation)

        def named_transform(x):
            zenith, azimuth = ra_dec_to_zenith_azimuth(
                x["ra"], x["dec"], self.gmst + x["t_c"]*SEC_TO_RAD, self.rotation_inv
            )
            return {"zenith": zenith, "azimuth": azimuth}

        self.transform_func = named_transform

        def named_inverse_transform(x):
            ra, dec = zenith_azimuth_to_ra_dec(
                x["zenith"], x["azimuth"], self.gmst + x["t_c"]*SEC_TO_RAD, self.rotation
            )
            return {"ra": ra, "dec": dec}

        self.inverse_transform_func = named_inverse_transform


@jaxtyped(typechecker=typechecker)
class GeocentricArrivalTimeToDetectorArrivalTimeTransform(
    ConditionalBijectiveTransform
):
    """
    Transform the geocentric arrival time to detector arrival time

    In the geocentric convention, the arrival time of the signal at the
    center of Earth is gps_time + t_c

    In the detector convention, the arrival time of the signal at the
    detecotr is gps_time + time_delay_from_geo_to_det + t_det

    Parameters
    ----------
    name_mapping : tuple[list[str], list[str]]
            The name mapping between the input and output dictionary.

    """

    gmst: Float
    ifo: GroundBased2G
    tc_min: Float
    tc_max: Float

    def __init__(
        self,
        gps_time: Float,
        ifo: GroundBased2G,
        tc_min: Float,
        tc_max: Float,
    ):
        name_mapping = (["t_c"], ["t_det_unbounded"])
        conditional_names = ["ra", "dec"]
        super().__init__(name_mapping, conditional_names)

        self.gmst = jim_gmst(gps_time)
        self.ifo = ifo
        self.tc_min = tc_min
        self.tc_max = tc_max

        assert "t_c" in name_mapping[0] and "t_det_unbounded" in name_mapping[1]
        assert "ra" in conditional_names and "dec" in conditional_names

        def time_delay(ra, dec, gmst):
            return self.ifo.delay_from_geocenter(ra, dec, gmst)

        # TODO: Need to check whether time_delay needs t_c input
        def named_transform(x):
            time_shift = time_delay(x["ra"], x["dec"], self.gmst)

            t_det = x["t_c"] + time_shift
            t_det_min = self.tc_min + time_shift
            t_det_max = self.tc_max + time_shift

            y = (t_det - t_det_min) / (t_det_max - t_det_min)
            t_det_unbounded = np.log(y / (1.0 - y))
            return {
                "t_det_unbounded": t_det_unbounded,
            }

        self.transform_func = named_transform

        def named_inverse_transform(x):
            time_shift = self.ifo.delay_from_geocenter(x["ra"], x["dec"], self.gmst)

            t_det_min = self.tc_min + time_shift
            t_det_max = self.tc_max + time_shift
            t_det = (t_det_max - t_det_min) / (
                1.0 + np.exp(-x["t_det_unbounded"])
            ) + t_det_min

            t_c = t_det - time_shift

            return {
                "t_c": t_c,
            }

        self.inverse_transform_func = named_inverse_transform


@jaxtyped(typechecker=typechecker)
class GeocentricArrivalPhaseToDetectorArrivalPhaseTransform(
    ConditionalBijectiveTransform
):
    """
    Transform the geocentric arrival phase to detector arrival phase

    In the geocentric convention, the arrival phase of the signal at the
    center of Earth is phase_c / 2 (in ripple, phase_c is the orbital phase)

    In the detector convention, the arrival phase of the signal at the
    detecotr is phase_det = phase_c / 2 + arg R_det

    Parameters
    ----------
    name_mapping : tuple[list[str], list[str]]
            The name mapping between the input and output dictionary.

    """

    gmst: Float
    ifo: GroundBased2G

    def __init__(
        self,
        gps_time: Float,
        ifo: GroundBased2G,
    ):
        name_mapping = (["phase_c"], ["phase_det"])
        conditional_names = ["ra", "dec", "psi", "iota", "t_c"]
        super().__init__(name_mapping, conditional_names)

        self.gmst = jim_gmst(gps_time)
        self.ifo = ifo

        assert "phase_c" in name_mapping[0] and "phase_det" in name_mapping[1]
        assert (
            "ra" in conditional_names
            and "dec" in conditional_names
            and "psi" in conditional_names
            and "iota" in conditional_names
        )

        def _calc_R_det_arg(ra, dec, psi, iota, gmst):
            p_iota_term = (1.0 + np.cos(iota) ** 2) / 2.0
            c_iota_term = np.cos(iota)

            antenna_pattern = self.ifo.antenna_pattern(ra, dec, psi, gmst)
            p_mode_term = p_iota_term * antenna_pattern["p"]
            c_mode_term = c_iota_term * antenna_pattern["c"]

            return np.angle(p_mode_term - 1j * c_mode_term)

        def named_transform(x):
            R_det_arg = _calc_R_det_arg(
                x["ra"], x["dec"], x["psi"], x["iota"], self.gmst + x["t_c"]*SEC_TO_RAD
            )
            phase_det = R_det_arg + x["phase_c"] / 2.0
            return {
                "phase_det": phase_det % (2.0 * np.pi),
            }

        self.transform_func = named_transform

        def named_inverse_transform(x):
            R_det_arg = _calc_R_det_arg(
                x["ra"], x["dec"], x["psi"], x["iota"], self.gmst + x["t_c"]*SEC_TO_RAD
            )
            phase_c = -R_det_arg + x["phase_det"] * 2.0
            return {
                "phase_c": phase_c % (2.0 * np.pi),
            }

        self.inverse_transform_func = named_inverse_transform


@jaxtyped(typechecker=typechecker)
class DistanceToSNRWeightedDistanceTransform(ConditionalBijectiveTransform):
    """
    Transform the luminosity distance to network SNR weighted distance

    Parameters
    ----------
    name_mapping : tuple[list[str], list[str]]
            The name mapping between the input and output dictionary.

    """

    gmst: Float
    ifos: list[GroundBased2G]
    dL_min: Float
    dL_max: Float

    def __init__(
        self,
        gps_time: Float,
        ifos: list[GroundBased2G],
        dL_min: Float,
        dL_max: Float,
    ):
        name_mapping = (["d_L"], ["d_hat_unbounded"])
        conditional_names = ["M_c", "ra", "dec", "psi", "iota", "t_c"]
        super().__init__(name_mapping, conditional_names)

        self.gmst = jim_gmst(gps_time)
        self.ifos = ifos
        self.dL_min = dL_min
        self.dL_max = dL_max

        assert "d_L" in name_mapping[0] and "d_hat_unbounded" in name_mapping[1]
        assert (
            "ra" in conditional_names
            and "dec" in conditional_names
            and "psi" in conditional_names
            and "iota" in conditional_names
            and "M_c" in conditional_names
        )

        def _calc_R_dets(ra, dec, psi, iota, t_c_rad):
            p_iota_term = (1.0 + np.cos(iota) ** 2) / 2.0
            c_iota_term = np.cos(iota)
            R_dets2 = 0.0

            for ifo in self.ifos:
                antenna_pattern = ifo.antenna_pattern(ra, dec, psi, self.gmst+t_c_rad)
                p_mode_term = p_iota_term * antenna_pattern["p"]
                c_mode_term = c_iota_term * antenna_pattern["c"]
                R_dets2 += p_mode_term ** 2 + c_mode_term ** 2

            return np.sqrt(R_dets2)

        def named_transform(x):
            d_L, M_c = (
                x["d_L"],
                x["M_c"],
            )
            R_dets = _calc_R_dets(x["ra"], x["dec"], x["psi"], x["iota"], x["t_c"]*SEC_TO_RAD)

            scale_factor = 1.0 / np.power(M_c, 5.0 / 6.0) / R_dets
            d_hat = scale_factor * d_L

            d_hat_min = scale_factor * self.dL_min
            d_hat_max = scale_factor * self.dL_max

            y = (d_hat - d_hat_min) / (d_hat_max - d_hat_min)
            d_hat_unbounded = np.log(y / (1.0 - y))

            return {
                "d_hat_unbounded": d_hat_unbounded,
            }

        self.transform_func = named_transform

        def named_inverse_transform(x):
            d_hat_unbounded, M_c = (
                x["d_hat_unbounded"],
                x["M_c"],
            )
            R_dets = _calc_R_dets(x["ra"], x["dec"], x["psi"], x["iota"], x["t_c"])

            scale_factor = 1.0 / np.power(M_c, 5.0 / 6.0) / R_dets

            d_hat_min = scale_factor * self.dL_min
            d_hat_max = scale_factor * self.dL_max

            d_hat = (d_hat_max - d_hat_min) / (
                1.0 + np.exp(-d_hat_unbounded)
            ) + d_hat_min
            d_L = d_hat / scale_factor
            return {
                "d_L": d_L,
            }

        self.inverse_transform_func = named_inverse_transform


def named_m1_m2_to_Mc_q(x):
    Mc, q = m1_m2_to_Mc_q(x["m_1"], x["m_2"])
    return {"M_c": Mc, "q": q}


def named_Mc_q_to_m1_m2(x):
    m1, m2 = Mc_q_to_m1_m2(x["M_c"], x["q"])
    return {"m_1": m1, "m_2": m2}


ComponentMassesToChirpMassMassRatioTransform = BijectiveTransform(
    (["m_1", "m_2"], ["M_c", "q"])
)
ComponentMassesToChirpMassMassRatioTransform.transform_func = named_m1_m2_to_Mc_q
ComponentMassesToChirpMassMassRatioTransform.inverse_transform_func = (
    named_Mc_q_to_m1_m2
)


def named_m1_m2_to_Mc_eta(x):
    Mc, eta = m1_m2_to_Mc_eta(x["m_1"], x["m_2"])
    return {"M_c": Mc, "eta": eta}


def named_Mc_eta_to_m1_m2(x):
    m1, m2 = Mc_eta_to_m1_m2(x["M_c"], x["eta"])
    return {"m_1": m1, "m_2": m2}


ComponentMassesToChirpMassSymmetricMassRatioTransform = BijectiveTransform(
    (["m_1", "m_2"], ["M_c", "eta"])
)
ComponentMassesToChirpMassSymmetricMassRatioTransform.transform_func = (
    named_m1_m2_to_Mc_eta
)
ComponentMassesToChirpMassSymmetricMassRatioTransform.inverse_transform_func = (
    named_Mc_eta_to_m1_m2
)


def named_q_to_eta(x):
    return {"eta": q_to_eta(x["q"])}


def named_eta_to_q(x):
    return {"q": eta_to_q(x["eta"])}


MassRatioToSymmetricMassRatioTransform = BijectiveTransform((["q"], ["eta"]))
MassRatioToSymmetricMassRatioTransform.transform_func = named_q_to_eta
MassRatioToSymmetricMassRatioTransform.inverse_transform_func = named_eta_to_q


ChirpMassMassRatioToComponentMassesTransform = reverse_bijective_transform(
    ComponentMassesToChirpMassMassRatioTransform
)
ChirpMassSymmetricMassRatioToComponentMassesTransform = reverse_bijective_transform(
    ComponentMassesToChirpMassSymmetricMassRatioTransform
)
SymmetricMassRatioToMassRatioTransform = reverse_bijective_transform(
    MassRatioToSymmetricMassRatioTransform
)<|MERGE_RESOLUTION|>--- conflicted
+++ resolved
@@ -142,15 +142,9 @@
 
         def named_inverse_transform(x):
             x, y, z = x[label + "_x"], x[label + "_y"], x[label + "_z"]
-<<<<<<< HEAD
             mag = np.sqrt(x**2 + y**2 + z**2)
-            theta = np.arccos(z / mag)
-            phi = np.mod(np.arctan2(y, x), 2.0 * np.pi)
-=======
-            mag = jnp.sqrt(x ** 2 + y ** 2 + z ** 2)
             theta, phi = carte_to_spherical_angles(x, y, z)
-            phi = jnp.mod(phi, 2.0 * jnp.pi)
->>>>>>> bc500a0c
+            phi = np.mod(phi, 2.0 * np.pi)
             return {
                 label + "_mag": mag,
                 label + "_theta": theta,

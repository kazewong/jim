--- conflicted
+++ resolved
@@ -53,25 +53,6 @@
         # Set the frequency bounds for the detectors
         _frequencies = []
         for detector in detectors:
-<<<<<<< HEAD
-            data, freq_0 = detector.data.frequency_slice(f_min, f_max)
-            psd, freq_1 = detector.psd.frequency_slice(f_min, f_max)
-            freqs.append(freq_0)
-            datas.append(data)
-            psds.append(psd)
-            # make sure the psd and data are consistent
-            assert (freq_0 == freq_1).all(), \
-                f"The {detector.name} data and PSD must have same frequencies"
-
-        # make sure all detectors are consistent
-        assert all([(freqs[0] == freq).all() for freq in freqs]), \
-            "The detectors must have the same frequency grid"
-
-        self.frequencies = freqs[0]  # type: ignore
-        self.datas = datas
-        self.psds = psds
-
-=======
             detector.set_frequency_bounds(f_min, f_max)
             _frequencies.append(detector.sliced_frequencies)
         assert jax.tree.reduce(
@@ -79,7 +60,6 @@
         ), "The frequency arrays are not all the same."
         self.detectors = detectors
         self.frequencies = _frequencies[0]
->>>>>>> 882d36a8
         self.waveform = waveform
         self.gmst = (
             Time(trigger_time, format="gps").sidereal_time("apparent", "greenwich").rad

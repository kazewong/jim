--- conflicted
+++ resolved
@@ -57,24 +57,13 @@
         for detector in detectors:
             detector.set_frequency_bounds(f_min, f_max)
             _frequencies.append(detector.sliced_frequencies)
-<<<<<<< HEAD
-        assert jax.tree.reduce(jnp.array_equal, _frequencies), \
-               "The frequency arrays are not all the same."
-        self.detectors = detectors
-        self.frequencies = _frequencies[0]
-        self.waveform = waveform
-        self.gmst = Time(trigger_time, format="gps").sidereal_time("apparent", "greenwich").rad
-=======
         assert jax.tree.reduce(
             jnp.array_equal, _frequencies
         ), "The frequency arrays are not all the same."
         self.detectors = detectors
         self.frequencies = _frequencies[0]
         self.waveform = waveform
-        self.gmst = (
-            Time(trigger_time, format="gps").sidereal_time("apparent", "greenwich").rad
-        )
->>>>>>> fe1d4ec7
+        self.gmst = Time(trigger_time, format="gps").sidereal_time("apparent", "greenwich").rad
         self.trigger_time = trigger_time
         self.duration = self.detectors[0].data.duration
         self.kwargs = kwargs
@@ -130,11 +119,7 @@
     def evaluate(self, params: dict[str, Float], data: dict) -> Float:
         # TODO: Test whether we need to pass data in or with class changes is fine.
         """Evaluate the likelihood for a given set of parameters."""
-<<<<<<< HEAD
         params["gmst"] = self.gmst + params["t_c"] * SEC_TO_RAD
-=======
-        params["gmst"] = self.gmst
->>>>>>> fe1d4ec7
         # adjust the params due to different marginalzation scheme
         params = self.param_func(params)
         # adjust the params due to fixing parameters
@@ -209,7 +194,9 @@
             if self.marginalization == "phase":
                 self.param_func = lambda x: {**x, "phase_c": 0.0}
                 self.likelihood_function = phase_marginalized_likelihood
-                self.rb_likelihood_function = phase_marginalized_relative_binning_likelihood
+                self.rb_likelihood_function = (
+                    phase_marginalized_relative_binning_likelihood
+                )
                 logging.info("Marginalizing over phase")
         else:
             self.param_func = lambda x: x
@@ -314,17 +301,6 @@
         h_sky_low = reference_waveform(self.freq_grid_low, self.ref_params)
         h_sky_center = reference_waveform(self.freq_grid_center, self.ref_params)
 
-<<<<<<< HEAD
-        for detector, data, psd in zip(self.detectors, self.datas, self.psds):
-            # Get the reference waveforms
-            waveform_ref = detector.fd_full_response(
-                frequency_original, h_sky, self.ref_params, trigger_time
-            )
-            self.waveform_low_ref[detector.name] = detector.fd_full_response(
-                self.freq_grid_low, h_sky_low, self.ref_params, trigger_time
-            )
-            self.waveform_center_ref[detector.name] = detector.fd_full_response(
-=======
         for detector in self.detectors:
             # Get the reference waveforms
             waveform_ref = detector.fd_response(
@@ -334,7 +310,6 @@
                 self.freq_grid_low, h_sky_low, self.ref_params, trigger_time
             )
             self.waveform_center_ref[detector.name] = detector.fd_response(
->>>>>>> fe1d4ec7
                 self.freq_grid_center, h_sky_center, self.ref_params, trigger_time
             )
             A0, A1, B0, B1 = self.compute_coefficients(
@@ -566,22 +541,6 @@
 }
 
 
-def inner_product(
-    array_1: Float[Array, " n_dim"],
-    array_2: Float[Array, " n_dim"],
-    psd: Float[Array, " n_dim"],
-    frequencies: Optional[Float[Array, " n_dim"]] = None,
-    df: Optional[Float] = None,
-):
-    # Note: move this function to somewhere else, maybe utils,
-    # or even inside Detector.
-    if df is None:
-        assert frequencies is not None, "Either df or frequencies must be provided"
-        df = frequencies[1] - frequencies[0]
-
-    return 4 * jnp.sum((jnp.conj(array_1) * array_2) / psd * df)
-
-
 def original_likelihood(
     params: dict[str, Float],
     h_sky: dict[str, Float[Array, " n_dim"]],
@@ -591,17 +550,10 @@
 ) -> Float:
     log_likelihood = 0.0
     for ifo in detectors:
-<<<<<<< HEAD
         freqs, data, psd = ifo.sliced_frequencies, ifo.sliced_fd_data, ifo.sliced_psd
-        h_dec = ifo.fd_full_response(freqs, h_sky, params, trigger_time)
+        h_dec = ifo.fd_response(freqs, h_sky, params, trigger_time)
         match_filter_SNR = inner_product(h_dec, data, psd, freqs)
         optimal_SNR = inner_product(h_dec, h_dec, psd, freqs)
-=======
-        freqs, data, psd = ifo.sliced_frequencies, ifo.fd_data_slice, ifo.psd_slice
-        h_dec = ifo.fd_response(freqs, h_sky, params, trigger_time)
-        match_filter_SNR = inner_product(h_dec, data, psd, freqs).real
-        optimal_SNR = inner_product(h_dec, h_dec, psd, freqs).real
->>>>>>> fe1d4ec7
         log_likelihood += match_filter_SNR - optimal_SNR / 2
 
     return log_likelihood
@@ -617,17 +569,10 @@
     log_likelihood = 0.0
     complex_d_inner_h = 0.0 + 0.0j
     for ifo in detectors:
-<<<<<<< HEAD
         freqs, data, psd = ifo.sliced_frequencies, ifo.sliced_fd_data, ifo.sliced_psd
-        h_dec = ifo.fd_full_response(freqs, h_sky, params, trigger_time)
+        h_dec = ifo.fd_response(freqs, h_sky, params, trigger_time)
         complex_d_inner_h += complex_inner_product(h_dec, data, psd, freqs)
         optimal_SNR = inner_product(h_dec, h_dec, psd, freqs)
-=======
-        freqs, data, psd = ifo.sliced_frequencies, ifo.fd_data_slice, ifo.psd_slice
-        h_dec = ifo.fd_response(freqs, h_sky, params, trigger_time)
-        complex_d_inner_h += inner_product(h_dec, data, psd, freqs)
-        optimal_SNR = inner_product(h_dec, h_dec, psd, freqs).real
->>>>>>> fe1d4ec7
         log_likelihood += -optimal_SNR / 2
 
     log_likelihood += log_i0(jnp.absolute(complex_d_inner_h))
@@ -635,11 +580,7 @@
 
 
 def _get_tc_array(duration: Float, sampling_rate: Float):
-<<<<<<< HEAD
-    return jnp.fft.fftfreq(int(duration * sampling_rate / 2), 1/duration)
-=======
     return jnp.fft.fftfreq(int(duration * sampling_rate / 2), 1 / duration)
->>>>>>> fe1d4ec7
 
 
 def _get_frequencies_pads(detector: Detector, fs: Float) -> tuple[Float, Float]:
@@ -667,18 +608,10 @@
     log_likelihood = 0.0
     complex_h_inner_d = 0.0 + 0.0j
     for ifo in detectors:
-<<<<<<< HEAD
         freqs, data, psd = ifo.sliced_frequencies, ifo.sliced_fd_data, ifo.sliced_psd
-        h_dec = ifo.fd_full_response(freqs, h_sky, params, trigger_time)
+        h_dec = ifo.fd_response(freqs, h_sky, params, trigger_time)
         complex_h_inner_d += complex_inner_product(data, h_dec, psd, freqs)
         optimal_SNR = inner_product(h_dec, h_dec, psd, freqs)
-=======
-        freqs, data, psd = ifo.sliced_frequencies, ifo.fd_data_slice, ifo.psd_slice
-        h_dec = ifo.fd_response(freqs, h_sky, params, trigger_time)
-        # using <h|d> instead of <d|h>
-        complex_h_inner_d += inner_product(data, h_dec, psd, freqs)
-        optimal_SNR = inner_product(h_dec, h_dec, psd, freqs).real
->>>>>>> fe1d4ec7
         log_likelihood += -optimal_SNR / 2
     duration = detectors[0].data.duration
 
@@ -722,18 +655,10 @@
     log_likelihood = 0.0
     complex_h_inner_d = 0.0 + 0.0j
     for ifo in detectors:
-<<<<<<< HEAD
         freqs, data, psd = ifo.sliced_frequencies, ifo.sliced_fd_data, ifo.sliced_psd
-        h_dec = ifo.fd_full_response(freqs, h_sky, params, trigger_time)
+        h_dec = ifo.fd_response(freqs, h_sky, params, trigger_time)
         complex_h_inner_d += complex_inner_product(data, h_dec, psd, freqs)
         optimal_SNR = inner_product(h_dec, h_dec, psd, freqs)
-=======
-        freqs, data, psd = ifo.sliced_frequencies, ifo.fd_data_slice, ifo.psd_slice
-        h_dec = ifo.fd_response(freqs, h_sky, params, trigger_time)
-        # using <h|d> instead of <d|h>
-        complex_h_inner_d += inner_product(data, h_dec, psd, freqs)
-        optimal_SNR = inner_product(h_dec, h_dec, psd, freqs).real
->>>>>>> fe1d4ec7
         log_likelihood += -optimal_SNR / 2
     duration = detectors[0].data.duration
 
@@ -787,17 +712,10 @@
     log_likelihood = 0.0
 
     for detector in detectors:
-<<<<<<< HEAD
-        waveform_low = detector.fd_full_response(
-            frequencies_low, waveform_sky_low, params, trigger_time
-        )
-        waveform_center = detector.fd_full_response(
-=======
         waveform_low = detector.fd_response(
             frequencies_low, waveform_sky_low, params, trigger_time
         )
         waveform_center = detector.fd_response(
->>>>>>> fe1d4ec7
             frequencies_low, waveform_sky_center, params, trigger_time
         )
 
@@ -837,17 +755,10 @@
     complex_d_inner_h = 0.0
 
     for detector in detectors:
-<<<<<<< HEAD
-        waveform_low = detector.fd_full_response(
-            frequencies_low, waveform_sky_low, params, trigger_time
-        )
-        waveform_center = detector.fd_full_response(
-=======
         waveform_low = detector.fd_response(
             frequencies_low, waveform_sky_low, params, trigger_time
         )
         waveform_center = detector.fd_response(
->>>>>>> fe1d4ec7
             frequencies_center, waveform_sky_center, params, trigger_time
         )
 

--- conflicted
+++ resolved
@@ -497,7 +497,6 @@
             logpdf=y, n_steps=n_steps, learning_rate=0.001, noise_level=1
         )
 
-<<<<<<< HEAD
         named_initial_position = prior.sample(jax.random.PRNGKey(0), popsize)
         for transform in sample_transforms:
             named_initial_position = jax.vmap(transform.forward)(named_initial_position)
@@ -510,37 +509,6 @@
         )
 
         _, best_fit = optimizer.optimize(
-=======
-        key = jax.random.PRNGKey(0)
-        initial_position = jnp.zeros((popsize, prior.n_dim)) + jnp.nan
-        while not jax.tree.reduce(
-            jnp.logical_and, jax.tree.map(lambda x: jnp.isfinite(x), initial_position)
-        ).all():
-            non_finite_index = jnp.where(
-                jnp.any(
-                    ~jax.tree.reduce(
-                        jnp.logical_and,
-                        jax.tree.map(lambda x: jnp.isfinite(x), initial_position),
-                    ),
-                    axis=1,
-                )
-            )[0]
-
-            key, subkey = jax.random.split(key)
-            guess = prior.sample(subkey, popsize)
-            for transform in sample_transforms:
-                guess = jax.vmap(transform.forward)(guess)
-            guess = jnp.array([guess[key] for key in parameter_names]).T
-            finite_guess = jnp.where(
-                jnp.all(jax.tree.map(lambda x: jnp.isfinite(x), guess), axis=1)
-            )[0]
-            common_length = min(len(finite_guess), len(non_finite_index))
-            initial_position = initial_position.at[
-                non_finite_index[:common_length]
-            ].set(guess[:common_length])
-
-        rng_key, best_fit = optimizer.optimize(
->>>>>>> 0766e3d2
             jax.random.PRNGKey(12094), y, initial_position, {}
         )
 

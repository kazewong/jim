import jax.numpy as jnp
from jax.scipy.integrate import trapezoid
from jaxtyping import Array, Float

from jimgw.constants import MTSUN


def inner_product(
    h1: Float[Array, " n_sample"],
    h2: Float[Array, " n_sample"],
    frequency: Float[Array, " n_sample"],
    psd: Float[Array, " n_sample"],
) -> Float:
    """
        Evaluating the inner product of two waveforms h1 and h2 with the psd.

    Do psd interpolation outside the inner product loop to speed up the evaluation

        Parameters
        ----------
        h1 : Float[Array, "n_sample"]
                First waveform. Can be complex.
        h2 : Float[Array, "n_sample"]
                Second waveform. Can be complex.
        frequency : Float[Array, "n_sample"]
                Frequency array.
        psd : Float[Array, "n_sample"]
                Power spectral density.

        Returns
        -------
        Float
                Inner product of h1 and h2 with the psd.
    """
    # psd_interp = jnp.interp(frequency, psd_frequency, psd)
    df = frequency[1] - frequency[0]
    integrand = jnp.conj(h1) * h2 / psd
    return 4.0 * jnp.real(trapezoid(integrand, dx=df))


def m1_m2_to_M_q(m1: Float, m2: Float):
    """
    Transforming the primary mass m1 and secondary mass m2 to the Total mass M
    and mass ratio q.

    Parameters
        ----------
        m1 : Float
                Primary mass.
        m2 : Float
                Secondary mass.

        Returns
        -------
        M_tot : Float
                Total mass.
        q : Float
                Mass ratio.
    """
    M_tot = m1 + m2
    q = m2 / m1
    return M_tot, q


def M_q_to_m1_m2(M_tot: Float, q: Float):
    """
    Transforming the Total mass M and mass ratio q to the primary mass m1 and
    secondary mass m2.

    Parameters
    ----------
    M_tot : Float
            Total mass.
    q : Float
            Mass ratio.

    Returns
    -------
    m1 : Float
            Primary mass.
    m2 : Float
            Secondary mass.
    """
    m1 = M_tot / (1 + q)
    m2 = m1 * q
    return m1, m2


def m1_m2_to_Mc_q(m1: Float, m2: Float) -> tuple[Float, Float]:
    """
    Transforming the primary mass m1 and secondary mass m2 to the chirp mass M_c
    and mass ratio q.

    Parameters
    ----------
    m1 : Float
            Primary mass.
    m2 : Float
            Secondary mass.

    Returns
    -------
    M_c : Float
            Chirp mass.
    q : Float
            Mass ratio.
    """
    M_tot = m1 + m2
    eta = m1 * m2 / M_tot**2
    M_c = M_tot * eta ** (3.0 / 5)
    q = m2 / m1
    return M_c, q


def Mc_q_to_m1_m2(M_c: Float, q: Float) -> tuple[Float, Float]:
    """
    Transforming the chirp mass M_c and mass ratio q to the primary mass m1 and
    secondary mass m2.

    Parameters
    ----------
    M_c : Float
            Chirp mass.
    q : Float
            Mass ratio.

    Returns
    -------
    m1 : Float
            Primary mass.
    m2 : Float
            Secondary mass.
    """
    eta = q / (1 + q) ** 2
    M_tot = M_c / eta ** (3.0 / 5)
    m1 = M_tot / (1 + q)
    m2 = m1 * q
    return m1, m2


def m1_m2_to_M_eta(m1: Float, m2: Float) -> tuple[Float, Float]:
    """
    Transforming the primary mass m1 and secondary mass m2 to the total mass M
    and symmetric mass ratio eta.

    Parameters
    ----------
    m1 : Float
            Primary mass.
    m2 : Float
            Secondary mass.

    Returns
    -------
    M : Float
            Total mass.
    eta : Float
            Symmetric mass ratio.
    """
    M_tot = m1 + m2
    eta = m1 * m2 / M_tot**2
    return M_tot, eta


def M_eta_to_m1_m2(M_tot: Float, eta: Float) -> tuple[Float, Float]:
    """
    Transforming the total mass M and symmetric mass ratio eta to the primary mass m1
    and secondary mass m2.

    Parameters
    ----------
    M : Float
            Total mass.
    eta : Float
            Symmetric mass ratio.

    Returns
    -------
    m1 : Float
            Primary mass.
    m2 : Float
            Secondary mass.
    """
    m1 = M_tot * (1 + jnp.sqrt(1 - 4 * eta)) / 2
    m2 = M_tot * (1 - jnp.sqrt(1 - 4 * eta)) / 2
    return m1, m2


def m1_m2_to_Mc_eta(m1: Float, m2: Float) -> tuple[Float, Float]:
    """
    Transforming the primary mass m1 and secondary mass m2 to the chirp mass M_c
    and symmetric mass ratio eta.

    Parameters
    ----------
    m1 : Float
            Primary mass.
    m2 : Float
            Secondary mass.

    Returns
    -------
    M_c : Float
            Chirp mass.
    eta : Float
            Symmetric mass ratio.
    """
    M = m1 + m2
    eta = m1 * m2 / M**2
    M_c = M * eta ** (3.0 / 5)
    return M_c, eta


def Mc_eta_to_m1_m2(M_c: Float, eta: Float) -> tuple[Float, Float]:
    """
    Transforming the chirp mass M_c and symmetric mass ratio eta to the primary mass m1
    and secondary mass m2.

    Parameters
    ----------
    M_c : Float
            Chirp mass.
    eta : Float
            Symmetric mass ratio.

    Returns
    -------
    m1 : Float
            Primary mass.
    m2 : Float
            Secondary mass.
    """
    M = M_c / eta ** (3.0 / 5)
    m1 = M * (1 + jnp.sqrt(1 - 4 * eta)) / 2
    m2 = M * (1 - jnp.sqrt(1 - 4 * eta)) / 2
    return m1, m2


def q_to_eta(q: Float) -> Float:
    """
    Transforming the chirp mass M_c and mass ratio q to the symmetric mass ratio eta.

    Parameters
    ----------
    M_c : Float
            Chirp mass.
    q : Float
            Mass ratio.

    Returns
    -------
    eta : Float
            Symmetric mass ratio.
    """
    eta = q / (1 + q) ** 2
    return eta


def eta_to_q(eta: Float) -> Float:
    """
    Transforming the symmetric mass ratio eta to the mass ratio q.

    Copied and modified from bilby/gw/conversion.py

    Parameters
    ----------
    eta : Float
            Symmetric mass ratio.

    Returns
    -------
    q : Float
            Mass ratio.
    """
    temp = 1 / eta / 2 - 1
    return temp - (temp**2 - 1) ** 0.5


def euler_rotation(delta_x: Float[Array, " 3"]):
    """
    Calculate the rotation matrix mapping the vector (0, 0, 1) to delta_x
    while preserving the origin of the azimuthal angle.

    This is decomposed into three Euler angles, alpha, beta, gamma, which rotate
    about the z-, y-, and z- axes respectively.

    Copied and modified from bilby-cython/geometry.pyx
    """
    norm = jnp.linalg.vector_norm(delta_x)

    cos_beta = delta_x[2] / norm
    sin_beta = jnp.sqrt(1 - cos_beta**2)

    alpha = jnp.arctan2(-delta_x[1] * cos_beta, delta_x[0])
    gamma = jnp.arctan2(delta_x[1], delta_x[0])

    cos_alpha = jnp.cos(alpha)
    sin_alpha = jnp.sin(alpha)
    cos_gamma = jnp.cos(gamma)
    sin_gamma = jnp.sin(gamma)

    rotation = jnp.array(
        [
            [
                cos_alpha * cos_beta * cos_gamma - sin_alpha * sin_gamma,
                -sin_alpha * cos_beta * cos_gamma - cos_alpha * sin_gamma,
                sin_beta * cos_gamma,
            ],
            [
                cos_alpha * cos_beta * sin_gamma + sin_alpha * cos_gamma,
                -sin_alpha * cos_beta * sin_gamma + cos_alpha * cos_gamma,
                sin_beta * sin_gamma,
            ],
            [-cos_alpha * sin_beta, sin_alpha * sin_beta, cos_beta],
        ]
    )

    return rotation


def angle_rotation(
    zenith: Float, azimuth: Float, rotation: Float[Array, " 3 3"]
) -> tuple[Float, Float]:
    """
    Transforming the azimuthal angle and zenith angle in Earth frame to the polar angle and azimuthal angle in sky frame.

    Copied and modified from bilby-cython/geometry.pyx

    Parameters
    ----------
    zenith : Float
            Zenith angle.
    azimuth : Float
            Azimuthal angle.
    rotation : Float[Array, " 3 3"]
            The rotation matrix.

    Returns
    -------
    theta : Float
            Polar angle.
    phi : Float
            Azimuthal angle.
    """
    sin_azimuth = jnp.sin(azimuth)
    cos_azimuth = jnp.cos(azimuth)
    sin_zenith = jnp.sin(zenith)
    cos_zenith = jnp.cos(zenith)

    theta = jnp.acos(
        rotation[2][0] * sin_zenith * cos_azimuth
        + rotation[2][1] * sin_zenith * sin_azimuth
        + rotation[2][2] * cos_zenith
    )
    phi = jnp.fmod(
        jnp.arctan2(
            rotation[1][0] * sin_zenith * cos_azimuth
            + rotation[1][1] * sin_zenith * sin_azimuth
            + rotation[1][2] * cos_zenith,
            rotation[0][0] * sin_zenith * cos_azimuth
            + rotation[0][1] * sin_zenith * sin_azimuth
            + rotation[0][2] * cos_zenith,
        )
        + 2 * jnp.pi,
        2 * jnp.pi,
    )
    return theta, phi


def theta_phi_to_ra_dec(theta: Float, phi: Float, gmst: Float) -> tuple[Float, Float]:
    """
    Transforming the polar angle and azimuthal angle to right ascension and declination.

    Parameters
    ----------
    theta : Float
            Polar angle.
    phi : Float
            Azimuthal angle.
    gmst : Float
            Greenwich mean sidereal time.

    Returns
    -------
    ra : Float
            Right ascension.
    dec : Float
            Declination.
    """
    ra = phi + gmst
    dec = jnp.pi / 2 - theta
    ra = ra % (2 * jnp.pi)
    return ra, dec


<<<<<<< HEAD
def rotate_y(angle, vec):
    """
    Rotate the vector (x, y, z) about y-axis
    """
    cos_angle = jnp.cos(angle)
    sin_angle = jnp.sin(angle)
    rotation_matrix = jnp.array(
        [[cos_angle, 0, sin_angle], [0, 1, 0], [-sin_angle, 0, cos_angle]]
    )
    rotated_vec = jnp.dot(rotation_matrix, vec)
    return rotated_vec


def rotate_z(angle, vec):
    """
    Rotate the vector (x, y, z) about z-axis
    """
    cos_angle = jnp.cos(angle)
    sin_angle = jnp.sin(angle)
    rotation_matrix = jnp.array(
        [[cos_angle, -sin_angle, 0], [sin_angle, cos_angle, 0], [0, 0, 1]]
    )
    rotated_vec = jnp.dot(rotation_matrix, vec)
    return rotated_vec


def Lmag_2PN(m1, m2, v0):
    """
    Compute the magnitude of the orbital angular momentum
    to 2 post-Newtonian orders.
    """
    eta = m1 * m2 / (m1 + m2) ** 2
    ## Simplified from:
    ## (m1 + m2) * (m1 + m2) * eta = m1 * m2
    LN = (m1 + m2) * (m1 + m2) * eta / v0
    L_2PN = 1.5 + eta / 6.0
    return LN * (1.0 + v0 * v0 * L_2PN)


def spin_angles_to_cartesian_spin(
    theta_jn: Float,
    phi_jl: Float,
    tilt_1: Float,
    tilt_2: Float,
    phi_12: Float,
    chi_1: Float,
    chi_2: Float,
=======
def zenith_azimuth_to_ra_dec(
    zenith: Float, azimuth: Float, gmst: Float, rotation: Float[Array, " 3 3"]
) -> tuple[Float, Float]:
    """
    Transforming the azimuthal angle and zenith angle in Earth frame to right ascension and declination.

    Parameters
    ----------
    zenith : Float
            Zenith angle.
    azimuth : Float
            Azimuthal angle.
    gmst : Float
            Greenwich mean sidereal time.
    rotation : Float[Array, " 3 3"]
            The rotation matrix.

    Copied and modified from bilby/gw/utils.py

    Returns
    -------
    ra : Float
            Right ascension.
    dec : Float
            Declination.
    """
    theta, phi = angle_rotation(zenith, azimuth, rotation)
    ra, dec = theta_phi_to_ra_dec(theta, phi, gmst)
    return ra, dec


def ra_dec_to_theta_phi(ra: Float, dec: Float, gmst: Float) -> tuple[Float, Float]:
    """
    Transforming the right ascension ra and declination dec to the polar angle
    theta and azimuthal angle phi.

    Parameters
    ----------
    ra : Float
            Right ascension.
    dec : Float
            Declination.
    gmst : Float
            Greenwich mean sidereal time.

    Returns
    -------
    theta : Float
            Polar angle.
    phi : Float
            Azimuthal angle.
    """
    phi = ra - gmst
    theta = jnp.pi / 2 - dec
    phi = (phi + 2 * jnp.pi) % (2 * jnp.pi)
    return theta, phi


def ra_dec_to_zenith_azimuth(
    ra: Float, dec: Float, gmst: Float, rotation: Float[Array, " 3 3"]
) -> tuple[Float, Float]:
    """
    Transforming the right ascension and declination to the zenith angle and azimuthal angle.

    Parameters
    ----------
    ra : Float
            Right ascension.
    dec : Float
            Declination.
    gmst : Float
            Greenwich mean sidereal time.
    rotation : Float[Array, " 3 3"]
            The rotation matrix.

    Returns
    -------
    zenith : Float
            Zenith angle.
    azimuth : Float
            Azimuthal angle.
    """
    theta, phi = ra_dec_to_theta_phi(ra, dec, gmst)
    zenith, azimuth = angle_rotation(theta, phi, rotation)
    return zenith, azimuth


def spin_to_cartesian_spin(
    thetaJN: Float,
    phiJL: Float,
    tilt1: Float,
    tilt2: Float,
    phi12: Float,
    chi1: Float,
    chi2: Float,
>>>>>>> 55227753
    M_c: Float,
    q: Float,
    fRef: Float,
    phiRef: Float,
) -> tuple[Float, Float, Float, Float, Float, Float, Float]:
    """
    Transforming the spin parameters

    The code is based on the approach used in LALsimulation:
    https://lscsoft.docs.ligo.org/lalsuite/lalsimulation/group__lalsimulation__inference.html

    Parameters:
    -------
    theta_jn: Float
        Zenith angle between the total angular momentum and the line of sight
    phi_jl: Float
        Difference between total and orbital angular momentum azimuthal angles
    tilt_1: Float
        Zenith angle between the spin and orbital angular momenta for the primary object
    tilt_2: Float
        Zenith angle between the spin and orbital angular momenta for the secondary object
    phi_12: Float
        Difference between the azimuthal angles of the individual spin vector projections
        onto the orbital plane
    chi_1: Float
        Primary object aligned spin:
    chi_2: Float
        Secondary object aligned spin:
    M_c: Float
        The chirp mass
    q: Float
        The mass ratio
    fRef: Float
        The reference frequency
    phiRef: Float
        Binary phase at a reference frequency

    Returns:
    -------
    iota: Float
        Zenith angle between the orbital angular momentum and the line of sight
    S1x: Float
        The x-component of the primary spin
    S1y: Float
        The y-component of the primary spin
    S1z: Float
        The z-component of the primary spin
    S2x: Float
        The x-component of the secondary spin
    S2y: Float
        The y-component of the secondary spin
    S2z: Float
        The z-component of the secondary spin
    """

    # Starting frame: LNh along the z-axis
    # S1hat on the x-z plane
    LNh = jnp.array([0.0, 0.0, 1.0])

    # Define the spin vectors in the LNh frame
    s1hat = jnp.array(
        [
            jnp.sin(tilt_1) * jnp.cos(phiRef),
            jnp.sin(tilt_1) * jnp.sin(phiRef),
            jnp.cos(tilt_1),
        ]
    )
    s2hat = jnp.array(
        [
            jnp.sin(tilt_2) * jnp.cos(phi_12 + phiRef),
            jnp.sin(tilt_2) * jnp.sin(phi_12 + phiRef),
            jnp.cos(tilt_2),
        ]
    )

    m1, m2 = Mc_q_to_m1_m2(M_c, q)
    v0 = jnp.cbrt((m1 + m2) * MTSUN * jnp.pi * fRef)

    # Define S1, S2, and J
    Lmag = Lmag_2PN(m1, m2, v0)
    s1 = m1 * m1 * chi_1 * s1hat
    s2 = m2 * m2 * chi_2 * s2hat
    J = s1 + s2 + jnp.array([0.0, 0.0, Lmag])

    # Normalize J, and find theta0 and phi0 (the angles in starting frame)
    Jhat = J / jnp.linalg.norm(J)
    theta0 = jnp.arccos(Jhat[2])
    phi0 = jnp.arctan2(Jhat[1], Jhat[0])

    # Rotation 1: Rotate about z-axis by -phi0
    s1hat = rotate_z(-phi0, s1hat)
    s2hat = rotate_z(-phi0, s2hat)

    # Rotation 2: Rotate about y-axis by -theta0
    LNh = rotate_y(-theta0, LNh)
    s1hat = rotate_y(-theta0, s1hat)
    s2hat = rotate_y(-theta0, s2hat)

    # Rotation 3: Rotate about z-axis by -phi_jl
    LNh = rotate_z(phi_jl - jnp.pi, LNh)
    s1hat = rotate_z(phi_jl - jnp.pi, s1hat)
    s2hat = rotate_z(phi_jl - jnp.pi, s2hat)

    # Compute iota
    N = jnp.array([0.0, jnp.sin(theta_jn), jnp.cos(theta_jn)])
    iota = jnp.arccos(jnp.dot(N, LNh))

    thetaLJ = jnp.arccos(LNh[2])
    phiL = jnp.arctan2(LNh[1], LNh[0])

    # Rotation 4: Rotate about z-axis by -phiL
    s1hat = rotate_z(-phiL, s1hat)
    s2hat = rotate_z(-phiL, s2hat)
    N = rotate_z(-phiL, N)

    # Rotation 5: Rotate about y-axis by -thetaLJ
    s1hat = rotate_y(-thetaLJ, s1hat)
    s2hat = rotate_y(-thetaLJ, s2hat)
    N = rotate_y(-thetaLJ, N)

    # Rotation 6:
    phiN = jnp.arctan2(N[1], N[0])
    s1hat = rotate_z(jnp.pi / 2.0 - phiN - phiRef, s1hat)
    s2hat = rotate_z(jnp.pi / 2.0 - phiN - phiRef, s2hat)

<<<<<<< HEAD
    S1 = s1hat * chi_1
    S2 = s2hat * chi_2
    return iota, S1[0], S1[1], S1[2], S2[0], S2[1], S2[2]


def cartesian_spin_to_spin_angles(
    iota: Float,
    S1x: Float,
    S1y: Float,
    S1z: Float,
    S2x: Float,
    S2y: Float,
    S2z: Float,
    M_c: Float,
    q: Float,
    fRef: Float,
    phiRef: Float,
) -> tuple[Float, Float, Float, Float, Float, Float, Float]:
    """
    Transforming the cartesian spin parameters to the spin angles

    The code is based on the approach used in LALsimulation:
    https://lscsoft.docs.ligo.org/lalsuite/lalsimulation/group__lalsimulation__inference.html

    Parameters:
    -------
    iota: Float
       Zenith angle between the orbital angular momentum and the line of sight
    S1x: Float
        The x-component of the primary spin
    S1y: Float
        The y-component of the primary spin
    S1z: Float
        The z-component of the primary spin
    S2x: Float
        The x-component of the secondary spin
    S2y: Float
        The y-component of the secondary spin
    S2z: Float
        The z-component of the secondary spin
    M_c: Float
        The chirp mass
    q: Float
        The mass ratio
    fRef: Float
        The reference frequency
    phiRef: Float
        The binary phase at the reference frequency

    Returns:
    -------
    theta_jn: Float
    Zenith angle between the total angular momentum and the line of sight
    phi_jl: Float
        Difference between total and orbital angular momentum azimuthal angles
    tilt_1: Float
        Zenith angle between the spin and orbital angular momenta for the primary object
    tilt_2: Float
        Zenith angle between the spin and orbital angular momenta for the secondary object
    phi_12: Float
        Difference between the azimuthal angles of the individual spin vector projections
        onto the orbital plane
    chi_1: Float
        Primary object aligned spin:
    chi_2: Float
        Secondary object aligned spin:
    """
    # Starting frame: LNh along the z-axis
    LNh = jnp.array([0.0, 0.0, 1.0])

    # Define the dimensionless component spin vectors and magnitudes
    s1_vec = jnp.array([S1x, S1y, S1z])
    s2_vec = jnp.array([S2x, S2y, S2z])
    chi_1 = jnp.linalg.norm(s1_vec)
    chi_2 = jnp.linalg.norm(s2_vec)

    # Define the spin unit vectors in the LNh frame
    s1hat = jnp.where(chi_1 > 0, s1_vec / chi_1, jnp.zeros_like(s1_vec))
    s2hat = jnp.where(chi_2 > 0, s2_vec / chi_2, jnp.zeros_like(s2_vec))

    # Azimuthal and polar angles of the spin vectors
    phi1 = jnp.arctan2(s1hat[1], s1hat[0])
    phi2 = jnp.arctan2(s2hat[1], s2hat[0])

    phi_12 = phi2 - phi1

    phi_12 = (phi_12 + 2 * jnp.pi) % (2 * jnp.pi)  # Ensure 0 <= phi_12 < 2pi

    tilt_1 = jnp.arccos(s1hat[2])
    tilt_2 = jnp.arccos(s2hat[2])

    # Get angles in the J-N frame
    m1, m2 = Mc_q_to_m1_m2(M_c, q)
    v0 = jnp.cbrt((m1 + m2) * MTSUN * jnp.pi * fRef)

    # Define S1, S2, J
    S1 = m1 * m1 * s1_vec
    S2 = m2 * m2 * s2_vec

    Lmag = Lmag_2PN(m1, m2, v0)
    J = S1 + S2 + Lmag * LNh

    # Normalize J
    Jhat = J / jnp.linalg.norm(J)

    thetaJL = jnp.arccos(Jhat[2])
    phiJ = jnp.arctan2(Jhat[1], Jhat[0])

    # Azimuthal angle from phase angle
    phi0 = 0.5 * jnp.pi - phiRef
    # Line-of-sight vector in L-frame
    N = jnp.array(
        [jnp.sin(iota) * jnp.cos(phi0), jnp.sin(iota) * jnp.sin(phi0), jnp.cos(iota)]
    )

    # Inclination w.r.t. J
    theta_jn = jnp.arccos(jnp.dot(Jhat, N))

    # Rotate from L-frame to J-frame
    N = rotate_z(-phiJ, N)
    N = rotate_y(-thetaJL, N)

    LNh = rotate_z(-phiJ, LNh)
    LNh = rotate_y(-thetaJL, LNh)

    phiN = jnp.arctan2(N[1], N[0])
    LNh = rotate_z(0.5 * jnp.pi - phiN, LNh)

    phi_jl = jnp.arctan2(LNh[1], LNh[0])
    phi_jl = (phi_jl + 2 * jnp.pi) % (2 * jnp.pi)  # Ensure 0 <= phi_jl < 2pi

    return theta_jn, phi_jl, tilt_1, tilt_2, phi_12, chi_1, chi_2


def zenith_azimuth_to_ra_dec(
    zenith: Float, azimuth: Float, gmst: Float, rotation: Float[Array, " 3 3"]
) -> tuple[Float, Float]:
    """
    Transforming the azimuthal angle and zenith angle in Earth frame to right ascension and declination.

    Parameters
    ----------
    zenith : Float
            Zenith angle.
    azimuth : Float
            Azimuthal angle.
    gmst : Float
            Greenwich mean sidereal time.
    rotation : Float[Array, " 3 3"]
            The rotation matrix.

    Copied and modified from bilby/gw/utils.py

    Returns
    -------
    ra : Float
            Right ascension.
    dec : Float
            Declination.
    """
    theta, phi = angle_rotation(zenith, azimuth, rotation)
    ra, dec = theta_phi_to_ra_dec(theta, phi, gmst)
    return ra, dec


def ra_dec_to_theta_phi(ra: Float, dec: Float, gmst: Float) -> tuple[Float, Float]:
    """
    Transforming the right ascension ra and declination dec to the polar angle
    theta and azimuthal angle phi.

    Parameters
    ----------
    ra : Float
            Right ascension.
    dec : Float
            Declination.
    gmst : Float
            Greenwich mean sidereal time.

    Returns
    -------
    theta : Float
            Polar angle.
    phi : Float
            Azimuthal angle.
    """
    phi = ra - gmst
    theta = jnp.pi / 2 - dec
    phi = (phi + 2 * jnp.pi) % (2 * jnp.pi)
    return theta, phi


def ra_dec_to_zenith_azimuth(
    ra: Float, dec: Float, gmst: Float, rotation: Float[Array, " 3 3"]
) -> tuple[Float, Float]:
    """
    Transforming the right ascension and declination to the zenith angle and azimuthal angle.

    Parameters
    ----------
    ra : Float
            Right ascension.
    dec : Float
            Declination.
    gmst : Float
            Greenwich mean sidereal time.
    rotation : Float[Array, " 3 3"]
            The rotation matrix.

    Returns
    -------
    zenith : Float
            Zenith angle.
    azimuth : Float
            Azimuthal angle.
    """
    theta, phi = ra_dec_to_theta_phi(ra, dec, gmst)
    zenith, azimuth = angle_rotation(theta, phi, rotation)
    return zenith, azimuth
=======
    S1 = s1hat * chi1
    S2 = s2hat * chi2
    return iota, S1[0], S1[1], S1[2], S2[0], S2[1], S2[2]
>>>>>>> 55227753
<|MERGE_RESOLUTION|>--- conflicted
+++ resolved
@@ -393,7 +393,93 @@
     return ra, dec
 
 
-<<<<<<< HEAD
+def zenith_azimuth_to_ra_dec(
+    zenith: Float, azimuth: Float, gmst: Float, rotation: Float[Array, " 3 3"]
+) -> tuple[Float, Float]:
+    """
+    Transforming the azimuthal angle and zenith angle in Earth frame to right ascension and declination.
+
+    Parameters
+    ----------
+    zenith : Float
+            Zenith angle.
+    azimuth : Float
+            Azimuthal angle.
+    gmst : Float
+            Greenwich mean sidereal time.
+    rotation : Float[Array, " 3 3"]
+            The rotation matrix.
+
+    Copied and modified from bilby/gw/utils.py
+
+    Returns
+    -------
+    ra : Float
+            Right ascension.
+    dec : Float
+            Declination.
+    """
+    theta, phi = angle_rotation(zenith, azimuth, rotation)
+    ra, dec = theta_phi_to_ra_dec(theta, phi, gmst)
+    return ra, dec
+
+
+def ra_dec_to_theta_phi(ra: Float, dec: Float, gmst: Float) -> tuple[Float, Float]:
+    """
+    Transforming the right ascension ra and declination dec to the polar angle
+    theta and azimuthal angle phi.
+
+    Parameters
+    ----------
+    ra : Float
+            Right ascension.
+    dec : Float
+            Declination.
+    gmst : Float
+            Greenwich mean sidereal time.
+
+    Returns
+    -------
+    theta : Float
+            Polar angle.
+    phi : Float
+            Azimuthal angle.
+    """
+    phi = ra - gmst
+    theta = jnp.pi / 2 - dec
+    phi = (phi + 2 * jnp.pi) % (2 * jnp.pi)
+    return theta, phi
+
+
+def ra_dec_to_zenith_azimuth(
+    ra: Float, dec: Float, gmst: Float, rotation: Float[Array, " 3 3"]
+) -> tuple[Float, Float]:
+    """
+    Transforming the right ascension and declination to the zenith angle and azimuthal angle.
+
+    Parameters
+    ----------
+    ra : Float
+            Right ascension.
+    dec : Float
+            Declination.
+    gmst : Float
+            Greenwich mean sidereal time.
+    rotation : Float[Array, " 3 3"]
+            The rotation matrix.
+
+    Returns
+    -------
+    zenith : Float
+            Zenith angle.
+    azimuth : Float
+            Azimuthal angle.
+    """
+    theta, phi = ra_dec_to_theta_phi(ra, dec, gmst)
+    zenith, azimuth = angle_rotation(theta, phi, rotation)
+    return zenith, azimuth
+
+
 def rotate_y(angle, vec):
     """
     Rotate the vector (x, y, z) about y-axis
@@ -441,103 +527,6 @@
     phi_12: Float,
     chi_1: Float,
     chi_2: Float,
-=======
-def zenith_azimuth_to_ra_dec(
-    zenith: Float, azimuth: Float, gmst: Float, rotation: Float[Array, " 3 3"]
-) -> tuple[Float, Float]:
-    """
-    Transforming the azimuthal angle and zenith angle in Earth frame to right ascension and declination.
-
-    Parameters
-    ----------
-    zenith : Float
-            Zenith angle.
-    azimuth : Float
-            Azimuthal angle.
-    gmst : Float
-            Greenwich mean sidereal time.
-    rotation : Float[Array, " 3 3"]
-            The rotation matrix.
-
-    Copied and modified from bilby/gw/utils.py
-
-    Returns
-    -------
-    ra : Float
-            Right ascension.
-    dec : Float
-            Declination.
-    """
-    theta, phi = angle_rotation(zenith, azimuth, rotation)
-    ra, dec = theta_phi_to_ra_dec(theta, phi, gmst)
-    return ra, dec
-
-
-def ra_dec_to_theta_phi(ra: Float, dec: Float, gmst: Float) -> tuple[Float, Float]:
-    """
-    Transforming the right ascension ra and declination dec to the polar angle
-    theta and azimuthal angle phi.
-
-    Parameters
-    ----------
-    ra : Float
-            Right ascension.
-    dec : Float
-            Declination.
-    gmst : Float
-            Greenwich mean sidereal time.
-
-    Returns
-    -------
-    theta : Float
-            Polar angle.
-    phi : Float
-            Azimuthal angle.
-    """
-    phi = ra - gmst
-    theta = jnp.pi / 2 - dec
-    phi = (phi + 2 * jnp.pi) % (2 * jnp.pi)
-    return theta, phi
-
-
-def ra_dec_to_zenith_azimuth(
-    ra: Float, dec: Float, gmst: Float, rotation: Float[Array, " 3 3"]
-) -> tuple[Float, Float]:
-    """
-    Transforming the right ascension and declination to the zenith angle and azimuthal angle.
-
-    Parameters
-    ----------
-    ra : Float
-            Right ascension.
-    dec : Float
-            Declination.
-    gmst : Float
-            Greenwich mean sidereal time.
-    rotation : Float[Array, " 3 3"]
-            The rotation matrix.
-
-    Returns
-    -------
-    zenith : Float
-            Zenith angle.
-    azimuth : Float
-            Azimuthal angle.
-    """
-    theta, phi = ra_dec_to_theta_phi(ra, dec, gmst)
-    zenith, azimuth = angle_rotation(theta, phi, rotation)
-    return zenith, azimuth
-
-
-def spin_to_cartesian_spin(
-    thetaJN: Float,
-    phiJL: Float,
-    tilt1: Float,
-    tilt2: Float,
-    phi12: Float,
-    chi1: Float,
-    chi2: Float,
->>>>>>> 55227753
     M_c: Float,
     q: Float,
     fRef: Float,
@@ -663,7 +652,6 @@
     s1hat = rotate_z(jnp.pi / 2.0 - phiN - phiRef, s1hat)
     s2hat = rotate_z(jnp.pi / 2.0 - phiN - phiRef, s2hat)
 
-<<<<<<< HEAD
     S1 = s1hat * chi_1
     S2 = s2hat * chi_2
     return iota, S1[0], S1[1], S1[2], S2[0], S2[1], S2[2]
@@ -795,96 +783,4 @@
     phi_jl = jnp.arctan2(LNh[1], LNh[0])
     phi_jl = (phi_jl + 2 * jnp.pi) % (2 * jnp.pi)  # Ensure 0 <= phi_jl < 2pi
 
-    return theta_jn, phi_jl, tilt_1, tilt_2, phi_12, chi_1, chi_2
-
-
-def zenith_azimuth_to_ra_dec(
-    zenith: Float, azimuth: Float, gmst: Float, rotation: Float[Array, " 3 3"]
-) -> tuple[Float, Float]:
-    """
-    Transforming the azimuthal angle and zenith angle in Earth frame to right ascension and declination.
-
-    Parameters
-    ----------
-    zenith : Float
-            Zenith angle.
-    azimuth : Float
-            Azimuthal angle.
-    gmst : Float
-            Greenwich mean sidereal time.
-    rotation : Float[Array, " 3 3"]
-            The rotation matrix.
-
-    Copied and modified from bilby/gw/utils.py
-
-    Returns
-    -------
-    ra : Float
-            Right ascension.
-    dec : Float
-            Declination.
-    """
-    theta, phi = angle_rotation(zenith, azimuth, rotation)
-    ra, dec = theta_phi_to_ra_dec(theta, phi, gmst)
-    return ra, dec
-
-
-def ra_dec_to_theta_phi(ra: Float, dec: Float, gmst: Float) -> tuple[Float, Float]:
-    """
-    Transforming the right ascension ra and declination dec to the polar angle
-    theta and azimuthal angle phi.
-
-    Parameters
-    ----------
-    ra : Float
-            Right ascension.
-    dec : Float
-            Declination.
-    gmst : Float
-            Greenwich mean sidereal time.
-
-    Returns
-    -------
-    theta : Float
-            Polar angle.
-    phi : Float
-            Azimuthal angle.
-    """
-    phi = ra - gmst
-    theta = jnp.pi / 2 - dec
-    phi = (phi + 2 * jnp.pi) % (2 * jnp.pi)
-    return theta, phi
-
-
-def ra_dec_to_zenith_azimuth(
-    ra: Float, dec: Float, gmst: Float, rotation: Float[Array, " 3 3"]
-) -> tuple[Float, Float]:
-    """
-    Transforming the right ascension and declination to the zenith angle and azimuthal angle.
-
-    Parameters
-    ----------
-    ra : Float
-            Right ascension.
-    dec : Float
-            Declination.
-    gmst : Float
-            Greenwich mean sidereal time.
-    rotation : Float[Array, " 3 3"]
-            The rotation matrix.
-
-    Returns
-    -------
-    zenith : Float
-            Zenith angle.
-    azimuth : Float
-            Azimuthal angle.
-    """
-    theta, phi = ra_dec_to_theta_phi(ra, dec, gmst)
-    zenith, azimuth = angle_rotation(theta, phi, rotation)
-    return zenith, azimuth
-=======
-    S1 = s1hat * chi1
-    S2 = s2hat * chi2
-    return iota, S1[0], S1[1], S1[2], S2[0], S2[1], S2[2]
->>>>>>> 55227753
+    return theta_jn, phi_jl, tilt_1, tilt_2, phi_12, chi_1, chi_2
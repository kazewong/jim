__include__ = ["Data", "PowerSpectrum"]

from abc import ABC
import logging

import jax
<<<<<<< HEAD
import jax.numpy as jnp
from gwpy.timeseries import TimeSeries
=======
import jax.numpy as np
>>>>>>> 882d36a8
from jaxtyping import Array, Float, Complex, PRNGKeyArray

from gwpy.timeseries import TimeSeries
from typing import Optional
from scipy.signal import welch
from scipy.signal.windows import tukey
<<<<<<< HEAD
from scipy.interpolate import interp1d
import logging
=======


DEG_TO_RAD = np.pi / 180
>>>>>>> 882d36a8

# TODO: Need to expand this list. Currently it is only O3.
asd_file_dict = {
    "H1": "https://dcc.ligo.org/public/0169/P2000251/001/O3-H1-C01_CLEAN_SUB60HZ-1251752040.0_sensitivity_strain_asd.txt",  # noqa: E501
    "L1": "https://dcc.ligo.org/public/0169/P2000251/001/O3-L1-C01_CLEAN_SUB60HZ-1240573680.0_sensitivity_strain_asd.txt",  # noqa: E501
    "V1": "https://dcc.ligo.org/public/0169/P2000251/001/O3-V1_sensitivity_strain_asd.txt",  # noqa: E501
}


class Data(ABC):
    """Base class for all data.

    The time domain data are considered the primary entity; the Fourier domain
    data are derived from an FFT after applying a window. The structure is set up
    so that td and fd are always Fourier conjugates of each other: the one-sided
    Fourier series is complete up to the Nyquist frequency.

    Attributes:
        name: Name of the data instance.
        td: Time domain data array.
        fd: Frequency domain data array.
        epoch: Time epoch of the data.
        delta_t: Time step between samples.
        window: Window function applied to data.
    """

    name: str

    td: Float[Array, " n_time"]
    fd: Complex[Array, " n_time // 2 + 1"]

    epoch: Float
    delta_t: Float

    window: Float[Array, " n_time"]

    def __len__(self) -> int:
        """Returns the length of the time-domain data.

        Returns:
            int: Length of time domain data array.
        """
        return len(self.td)

    def __iter__(self):
        """Iterator over the time-domain data.

        Returns:
            iterator: Iterator over time domain data.
        """
        return iter(self.td)

    @property
    def n_time(self) -> int:
        """Gets number of time samples.

        Returns:
            int: Number of time domain samples.
        """
        return len(self.td)

    @property
    def n_freq(self) -> int:
        """Gets number of frequency samples.

        Returns:
            int: Number of frequency domain samples.
        """
        return self.n_time // 2 + 1

    @property
    def empty(self) -> bool:
        """Checks if the data is empty.

        Returns:
            bool: True if data is empty, False otherwise.
        """
        return self.n_time == 0

    @property
    def duration(self) -> float:
        """Gets duration of the data in seconds.

        Returns:
            float: Duration in seconds.
        """
        return self.n_time * self.delta_t

    @property
    def sampling_frequency(self) -> float:
        """Gets sampling frequency of the data.

        Returns:
            float: Sampling frequency in Hz.
        """
        return 1 / self.delta_t

    @property
    def times(self) -> Float[Array, " n_time"]:
        """Gets time points of the data.

        Returns:
            Array: Array of time points in seconds.
        """
        return np.arange(self.n_time) * self.delta_t + self.epoch

    @property
    def frequencies(self) -> Float[Array, " n_time // 2 + 1"]:
        """Gets frequencies of the data.

        Returns:
            Array: Array of frequencies in Hz.
        """
        return np.fft.rfftfreq(self.n_time, self.delta_t)

    @property
    def has_fd(self) -> bool:
        """Checks if Fourier domain data exists.

        Returns:
            bool: True if Fourier domain data exists, False otherwise.
        """
        return bool(jnp.any(self.fd))

    def __init__(
        self,
        td: Float[Array, " n_time"] = np.array([]),
        delta_t: Float = 0.0,
        epoch: Float = 0.0,
        name: str = "",
        window: Optional[Float[Array, " n_time"]] = None,
    ) -> None:
        """Initialize the data class.

        Args:
            td: Time domain data array.
            delta_t: Time step of the data in seconds.
            epoch: Epoch of the data in seconds (default: 0).
            name: Name of the data (default: '').
            window: Window function to apply to the data before FFT (default: None).
        """
        self.name = name or ""
        self.td = td
        self.fd = np.zeros(self.n_freq, dtype="complex128")
        self.delta_t = delta_t
        self.epoch = epoch
        if window is None:
            self.set_tukey_window()
        else:
            self.window = window

    def __repr__(self):
        return (
            f"{self.__class__.__name__}(name='{self.name}', "
            + f"delta_t={self.delta_t}, epoch={self.epoch})"
        )

    def __bool__(self) -> bool:
        """Check if the data is empty."""
        return len(self.td) > 0

    def set_tukey_window(self, alpha: float = 0.2) -> None:
        """Create a Tukey window on the data; the window is stored in the
        window attribute and only applied when FFTing the data.

        Args:
            alpha: Shape parameter of the Tukey window (default: 0.2); this is
                the fraction of the segment that is tapered on each side.
        """
        logging.info(f"Setting Tukey window to {self.name} data")
        self.window = np.array(tukey(self.n_time, alpha))

    def fft(
        self, window: Optional[Float[Array, " n_time"]] = None
    ) -> Complex[Array, " n_freq"]:
        """Compute the Fourier transform of the data and store it
        in the fd attribute.

        Args:
            window: Window function to apply to the data before FFT (default: None).
        """
        if self.n_time > 0:
            assert self.delta_t > 0, "Delta t must be positive"
        if self.has_fd and (window is None or window == self.window):
            # Perhaps one needs to also check self.td and self.delta_t are the same.
            logging.debug(f"{self.name} has FD data, skipping FFT.")
            return self.fd
        if window is None:
            window = self.window

        logging.info(f"Computing FFT of {self.name} data")
        self.fd = np.fft.rfft(self.td * window) * self.delta_t
        self.window = window
        return self.fd

    def frequency_slice(
        self, f_min: Float, f_max: Float, auto_fft: bool = True
    ) -> tuple[Complex[Array, " n_sample"], Float[Array, " n_sample"]]:
        """Slice the data in the frequency domain.
        This is the main function which interacts with the likelihood.

        Args:
            f_min: Minimum frequency of the slice in Hz.
            f_max: Maximum frequency of the slice in Hz.
            auto_fft: Whether to automatically compute FFT if not already done.

        Returns:
            tuple: Sliced data in the frequency domain and corresponding frequencies.
        """
        if auto_fft:
            self.fft()
        mask = (self.frequencies >= f_min) * (self.frequencies <= f_max)
        return self.fd[mask], self.frequencies[mask]

    def to_psd(self, **kws) -> "PowerSpectrum":
        """Compute a Welch estimate of the power spectral density of the data.

        Args:
            **kws: Keyword arguments for `scipy.signal.welch`.

        Returns:
            PowerSpectrum: Power spectral density of the data.
        """
        if not self.has_fd:
            self.fft()
        freq, psd = welch(self.td, fs=self.sampling_frequency, **kws)
        return PowerSpectrum(psd, freq, self.name)

    @classmethod
    def from_gwosc(
        cls,
        ifo: str,
        gps_start_time: Float,
        gps_end_time: Float,
        cache: bool = True,
        **kws,
    ) -> "Data":
        """Pull data from GWOSC.

        Args:
            ifo: Interferometer name.
            gps_start_time: GPS start time of the data.
            gps_end_time: GPS end time of the data.
            cache: Whether to cache the data (default: True).
            **kws: Keyword arguments for `gwpy.timeseries.TimeSeries.fetch_open_data`.

        Returns:
            Data: Data object with the fetched time domain data.
        """
        duration = gps_end_time - gps_start_time
        logging.info(
            f"Fetching {duration} s of {ifo} data from GWOSC "
            f"[{gps_start_time}, {gps_end_time}]"
        )

        data_td = TimeSeries.fetch_open_data(
            ifo, gps_start_time, gps_end_time, cache=cache, **kws
        )
        return cls(data_td.value, data_td.dt.value, data_td.epoch.value, ifo)  # type: ignore # noqa: E501

    @classmethod
    def from_fd(
        cls,
        fd: Complex[Array, " n_freq"],
        frequencies: Float[Array, " n_freq"],
        epoch: float = 0.0,
        name: str = "",
    ) -> "Data":
        """Create a Data object starting from (potentially incomplete)
        Fourier domain data.

        Args:
            fd: Fourier domain data array.
            frequencies: Frequencies of the data in Hz.
            epoch: Epoch of the data in seconds (default: 0).
            name: Name of the data (default: '').

        Returns:
            Data: Data object with the Fourier and time domain data.
        """
        assert len(fd) == len(
            frequencies
        ), "Frequency and data arrays must have the same length"
        # form full frequency array
        delta_f = frequencies[1] - frequencies[0]
        fnyq = frequencies[-1]
        # complete frequencies to adjacent multiple of 2
        # (sometimes this is needed because frequency arrays do not include
        # the Nyquist frequency)
        if (fnyq + delta_f) % 2 == 0:
            fnyq = fnyq + delta_f
<<<<<<< HEAD
        f = jnp.arange(0, fnyq + delta_f, delta_f)
        # form full data array
        data_fd_full = jnp.where(
            (frequencies[-1] >= f) & (f >= frequencies[0]), fd, 0.0 + 0.0j
=======
        f = np.arange(0, fnyq + delta_f, delta_f)
        # Form full data array
        data_fd_full = np.where(
            (frequencies[0] <= f) & (f <= frequencies[-1]), fd, 0.0 + 0.0j
>>>>>>> 882d36a8
        )
        # IFFT into time domain
        delta_t = 1 / (2 * fnyq)
        data_td_full = np.fft.irfft(data_fd_full) / delta_t
        # check frequencies
        assert jnp.allclose(
            f, jnp.fft.rfftfreq(len(data_td_full), delta_t)
        ), "Generated frequencies do not match the input frequencies"
        # create jd.Data object
        data = cls(data_td_full, delta_t, epoch=epoch, name=name)
        data.fd = data_fd_full

        d_new, f_new = data.frequency_slice(frequencies[0], frequencies[-1])
        assert all(jnp.equal(d_new, fd)), "Data do not match after slicing"
        assert all(
            jnp.equal(f_new, frequencies)
        ), "Frequencies do not match after slicing"
        return data


class PowerSpectrum(ABC):
    """Class representing a power spectral density.

    Attributes:
        name: Name of the power spectrum.
        values: Array of PSD values.
        frequencies: Array of frequencies corresponding to PSD values.
    """

    name: str
    values: Float[Array, " n_freq"]
    frequencies: Float[Array, " n_freq"]

    @property
    def n_freq(self) -> int:
        """Gets number of frequency samples.

        Returns:
            int: Number of frequency samples.
        """
        return len(self.values)

    @property
    def empty(self) -> bool:
        """Checks if the data is empty.

        Returns:
            bool: True if data is empty, False otherwise.
        """
        return self.n_freq == 0

    @property
    def delta_f(self) -> Float:
        """Gets frequency resolution.

        Returns:
            float: Frequency resolution in Hz.
        """
        return self.frequencies[1] - self.frequencies[0]

    @property
    def delta_t(self) -> Float:
        """Gets time resolution.

        Returns:
            float: Time resolution in seconds.
        """
        return 1 / self.sampling_frequency

    @property
    def duration(self) -> Float:
        """Gets duration of the data.

        Returns:
            float: Duration in seconds.
        """
        return 1 / self.delta_f

    @property
    def sampling_frequency(self) -> Float:
        """Gets sampling frequency.

        Returns:
            float: Sampling frequency in Hz.
        """
        return self.frequencies[-1] * 2

    def __init__(
        self,
        values: Float[Array, " n_freq"] = np.array([]),
        frequencies: Float[Array, " n_freq"] = np.array([]),
        name: Optional[str] = None,
    ) -> None:
        """Initialize PowerSpectrum.

        Args:
            values: Array of PSD values. Defaults to empty array.
            frequencies: Array of frequencies in Hz. Defaults to empty array.
            name: Name of the power spectrum. Defaults to None.
        """
        # NOTE: Are we sure the values and frequencies start from 0?
        self.values = values
        self.frequencies = frequencies
        assert len(self.values) == len(
            self.frequencies
        ), "Values and frequencies must have the same length"
        self.name = name or ""

    def __repr__(self) -> str:
        return (
            f"{self.__class__.__name__}(name='{self.name}', "
            + f"frequencies={self.frequencies})"
        )

    def __bool__(self) -> bool:
        """Check if the power spectrum is empty.

        Returns:
            bool: True if power spectrum contains data, False otherwise.
        """
        return len(self.values) > 0

    def frequency_slice(
        self, f_min: float, f_max: float
    ) -> tuple[Float[Array, " n_sample"], Float[Array, " n_sample"]]:
        """Slice the power spectrum to a frequency range.

        Args:
            f_min: Minimum frequency of the slice in Hz.
            f_max: Maximum frequency of the slice in Hz.

        Returns:
            tuple: Contains:
                - values: Sliced PSD values
                - frequencies: Frequencies corresponding to sliced values
        """
        mask = (self.frequencies >= f_min) & (self.frequencies <= f_max)
        return self.values[mask], self.frequencies[mask]

    def interpolate(
        self, frequencies: Float[Array, " n_sample"], kind: str = "linear", **kws
    ) -> "PowerSpectrum":
        """Interpolate the power spectrum to new frequencies.

        Args:
            f: Frequencies to interpolate to.
            kind: Interpolation method. Defaults to 'linear'.
            **kws: Additional keyword arguments for scipy.interpolate.interp1d.

        Returns:
            PowerSpectrum: New power spectrum with interpolated values.
        """
        interp = interp1d(
            self.frequencies,
            self.values,
            kind=kind,
            fill_value=(self.values[0], self.values[-1]),  # type: ignore
            bounds_error=False,
            **kws,
        )
        return PowerSpectrum(interp(frequencies), frequencies, self.name)

    def simulate_data(
        self,
        key: PRNGKeyArray,
    ) -> Complex[Array, " n_sample"]:
        """Simulate noise data based on the power spectrum.

        Args:
            key: JAX PRNG key for random number generation.

        Returns:
            Complex frequency series of simulated noise data.
        """
        var = self.values / (4 * self.delta_f)
        noise_real, noise_imag = jax.random.normal(
            key, shape=(2, *var.shape)
        ) * jnp.sqrt(var)
        return noise_real + 1j * noise_imag<|MERGE_RESOLUTION|>--- conflicted
+++ resolved
@@ -4,26 +4,18 @@
 import logging
 
 import jax
-<<<<<<< HEAD
-import jax.numpy as jnp
-from gwpy.timeseries import TimeSeries
-=======
 import jax.numpy as np
->>>>>>> 882d36a8
 from jaxtyping import Array, Float, Complex, PRNGKeyArray
 
 from gwpy.timeseries import TimeSeries
 from typing import Optional
 from scipy.signal import welch
 from scipy.signal.windows import tukey
-<<<<<<< HEAD
 from scipy.interpolate import interp1d
 import logging
-=======
-
 
 DEG_TO_RAD = np.pi / 180
->>>>>>> 882d36a8
+
 
 # TODO: Need to expand this list. Currently it is only O3.
 asd_file_dict = {
@@ -315,17 +307,10 @@
         # the Nyquist frequency)
         if (fnyq + delta_f) % 2 == 0:
             fnyq = fnyq + delta_f
-<<<<<<< HEAD
-        f = jnp.arange(0, fnyq + delta_f, delta_f)
-        # form full data array
-        data_fd_full = jnp.where(
-            (frequencies[-1] >= f) & (f >= frequencies[0]), fd, 0.0 + 0.0j
-=======
         f = np.arange(0, fnyq + delta_f, delta_f)
         # Form full data array
         data_fd_full = np.where(
             (frequencies[0] <= f) & (f <= frequencies[-1]), fd, 0.0 + 0.0j
->>>>>>> 882d36a8
         )
         # IFFT into time domain
         delta_t = 1 / (2 * fnyq)

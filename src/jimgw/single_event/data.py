__include__ = ["Data", "PowerSpectrum"]

from abc import ABC

import jax
import jax.numpy as jnp
import numpy as np
from gwpy.timeseries import TimeSeries
from jaxtyping import Array, Float, Complex, PRNGKeyArray
from typing import Optional
from scipy.signal import welch
from scipy.signal.windows import tukey
from scipy.interpolate import interp1d
import logging
<<<<<<< HEAD
=======
import jax
import jax.numpy as jnp


DEG_TO_RAD = np.pi / 180
>>>>>>> fe1d4ec7

# TODO: Need to expand this list. Currently it is only O3.
asd_file_dict = {
    "H1": "https://dcc.ligo.org/public/0169/P2000251/001/O3-H1-C01_CLEAN_SUB60HZ-1251752040.0_sensitivity_strain_asd.txt",  # noqa: E501
    "L1": "https://dcc.ligo.org/public/0169/P2000251/001/O3-L1-C01_CLEAN_SUB60HZ-1240573680.0_sensitivity_strain_asd.txt",  # noqa: E501
    "V1": "https://dcc.ligo.org/public/0169/P2000251/001/O3-V1_sensitivity_strain_asd.txt",  # noqa: E501
}


class Data(ABC):
    """Base class for all data.

    The time domain data are considered the primary entity; the Fourier domain
    data are derived from an FFT after applying a window. The structure is set up
    so that td and fd are always Fourier conjugates of each other: the one-sided
    Fourier series is complete up to the Nyquist frequency.

    Attributes:
        name: Name of the data instance.
        td: Time domain data array.
        fd: Frequency domain data array.
        epoch: Time epoch of the data.
        delta_t: Time step between samples.
        window: Window function applied to data.
    """

    name: str

    td: Float[Array, " n_time"]
    fd: Complex[Array, " n_time // 2 + 1"]

    epoch: float
    delta_t: float

    window: Float[Array, " n_time"]

    def __len__(self) -> int:
        """Returns the length of the time-domain data.

        Returns:
            int: Length of time domain data array.
        """
        return len(self.td)

    def __iter__(self):
        """Iterator over the time-domain data.

        Returns:
            iterator: Iterator over time domain data.
        """
        return iter(self.td)

    @property
    def n_time(self) -> int:
        """Gets number of time samples.

        Returns:
            int: Number of time domain samples.
        """
        return len(self.td)

    @property
    def n_freq(self) -> int:
        """Gets number of frequency samples.

        Returns:
            int: Number of frequency domain samples.
        """
        return self.n_time // 2 + 1

    @property
    def empty(self) -> bool:
        """Checks if the data is empty.

        Returns:
            bool: True if data is empty, False otherwise.
        """
        return self.n_time == 0

    @property
    def duration(self) -> float:
        """Gets duration of the data in seconds.

        Returns:
            float: Duration in seconds.
        """
        return self.n_time * self.delta_t

    @property
    def sampling_frequency(self) -> float:
        """Gets sampling frequency of the data.

        Returns:
            float: Sampling frequency in Hz.
        """
        return 1 / self.delta_t

    @property
    def times(self) -> Float[Array, " n_time"]:
        """Gets time points of the data.

        Returns:
            Array: Array of time points in seconds.
        """
        return jnp.arange(self.n_time) * self.delta_t + self.epoch

    @property
    def frequencies(self) -> Float[Array, " n_time // 2 + 1"]:
        """Gets frequencies of the data.

        Returns:
            Array: Array of frequencies in Hz.
        """
        return jnp.fft.rfftfreq(self.n_time, self.delta_t)

    @property
    def has_fd(self) -> bool:
        """Checks if Fourier domain data exists.

        Returns:
            bool: True if Fourier domain data exists, False otherwise.
        """
<<<<<<< HEAD
        return bool(jnp.any(self.fd))
=======
        return bool(np.any(self.fd))
>>>>>>> fe1d4ec7

    def __init__(
        self,
        td: Float[Array, " n_time"] = jnp.array([]),
<<<<<<< HEAD
        delta_t: float = 0.0,
        epoch: float = 0.0,
=======
        delta_t: Float = 0.0,
        epoch: Float = 0.0,
>>>>>>> fe1d4ec7
        name: str = "",
        window: Optional[Float[Array, " n_time"]] = None,
    ) -> None:
        """Initialize the data class.

        Args:
            td: Time domain data array.
            delta_t: Time step of the data in seconds.
            epoch: Epoch of the data in seconds (default: 0).
            name: Name of the data (default: '').
            window: Window function to apply to the data before FFT (default: None).
        """
        self.name = name or ""
        self.td = td
        self.fd = jnp.zeros(self.n_freq)
        self.delta_t = delta_t
        self.epoch = epoch
        if window is None:
            self.set_tukey_window()
        else:
            self.window = window

    def __repr__(self):
        return (
            f"{self.__class__.__name__}(name='{self.name}', "
            + f"delta_t={self.delta_t}, epoch={self.epoch})"
        )

    def __bool__(self) -> bool:
        """Check if the data is empty."""
        return len(self.td) > 0

    def set_tukey_window(self, alpha: float = 0.2) -> None:
        """Create a Tukey window on the data; the window is stored in the
        window attribute and only applied when FFTing the data.

        Args:
            alpha: Shape parameter of the Tukey window (default: 0.2); this is
                the fraction of the segment that is tapered on each side.
        """
        logging.info(f"Setting Tukey window to {self.name} data")
        self.window = jnp.array(tukey(self.n_time, alpha))

    def fft(
        self, window: Optional[Float[Array, " n_time"]] = None
    ) -> Float[Array, " n_freq"]:
        """Compute the Fourier transform of the data and store it
        in the fd attribute.

        Args:
            window: Window function to apply to the data before FFT (default: None).
        """
        if self.n_time > 0:
            assert self.delta_t > 0, "Delta t must be positive"
        if self.has_fd and (window is None or window == self.window):
            # Perhaps one needs to also check self.td and self.delta_t are the same.
            logging.debug(f"{self.name} has FD data, skipping FFT.")
            return self.fd
        if window is None:
            window = self.window

        logging.info(f"Computing FFT of {self.name} data")
        self.fd = jnp.fft.rfft(self.td * window) * self.delta_t
        self.window = window
<<<<<<< HEAD

    def frequency_slice(
        self, f_min: float, f_max: float, auto_fft: bool = True
=======
        return self.fd

    def frequency_slice(
        self, f_min: Float, f_max: Float, auto_fft: bool = True
>>>>>>> fe1d4ec7
    ) -> tuple[Float[Array, " n_sample"], Float[Array, " n_sample"]]:
        """Slice the data in the frequency domain.
        This is the main function which interacts with the likelihood.

        Args:
            f_min: Minimum frequency of the slice in Hz.
            f_max: Maximum frequency of the slice in Hz.
            auto_fft: Whether to automatically compute FFT if not already done.

        Returns:
            tuple: Sliced data in the frequency domain and corresponding frequencies.
        """
        if auto_fft:
            self.fft()
        mask = (self.frequencies >= f_min) * (self.frequencies <= f_max)
<<<<<<< HEAD
=======

>>>>>>> fe1d4ec7
        return self.fd[mask], self.frequencies[mask]

    def to_psd(self, **kws) -> "PowerSpectrum":
        """Compute a Welch estimate of the power spectral density of the data.

        Args:
            **kws: Keyword arguments for `scipy.signal.welch`.

        Returns:
            PowerSpectrum: Power spectral density of the data.
        """
        if not self.has_fd:
            self.fft()
        freq, psd = welch(self.td, fs=self.sampling_frequency, **kws)
        return PowerSpectrum(psd, freq, self.name)

    @classmethod
    def from_gwosc(
        cls,
        ifo: str,
        gps_start_time: Float,
        gps_end_time: Float,
        cache: bool = True,
        **kws,
    ) -> "Data":
        """Pull data from GWOSC.

        Args:
            ifo: Interferometer name.
            gps_start_time: GPS start time of the data.
            gps_end_time: GPS end time of the data.
            cache: Whether to cache the data (default: True).
            **kws: Keyword arguments for `gwpy.timeseries.TimeSeries.fetch_open_data`.

        Returns:
            Data: Data object with the fetched time domain data.
        """
        duration = gps_end_time - gps_start_time
        logging.info(
            f"Fetching {duration} s of {ifo} data from GWOSC "
            f"[{gps_start_time}, {gps_end_time}]"
        )

        data_td = TimeSeries.fetch_open_data(
            ifo, gps_start_time, gps_end_time, cache=cache, **kws
        )
        return cls(data_td.value, data_td.dt.value, data_td.epoch.value, ifo)  # type: ignore # noqa: E501

    @classmethod
    def from_fd(
        cls,
        fd: Float[Array, " n_freq"],
        frequencies: Float[Array, " n_freq"],
        epoch: float = 0.0,
        name: str = "",
    ) -> "Data":
        """Create a Data object starting from (potentially incomplete)
        Fourier domain data.

        Args:
            fd: Fourier domain data array.
            frequencies: Frequencies of the data in Hz.
            epoch: Epoch of the data in seconds (default: 0).
            name: Name of the data (default: '').

        Returns:
            Data: Data object with the Fourier and time domain data.
        """
        assert len(fd) == len(
            frequencies
        ), "Frequency and data arrays must have the same length"
        # form full frequency array
        delta_f = frequencies[1] - frequencies[0]
        fnyq = frequencies[-1]
        # complete frequencies to adjacent multiple of 2
        # (sometimes this is needed because frequency arrays do not include
        # the Nyquist frequency)
        if (fnyq + delta_f) % 2 == 0:
            fnyq = fnyq + delta_f
        f = jnp.arange(0, fnyq + delta_f, delta_f)
        # form full data array
<<<<<<< HEAD
        data_fd_full = jnp.where(
            (frequencies[-1] >= f) & (f >= frequencies[0]), fd, 0.0+0.0j
        )
=======
        data_fd_full = np.zeros(f.shape, dtype=np.array(fd).dtype)
        data_fd_full[(frequencies[-1] >= f) & (f >= frequencies[0])] = fd
        data_fd_full = jnp.array(data_fd_full)
>>>>>>> fe1d4ec7
        # IFFT into time domain
        delta_t = 1 / (2 * fnyq)
        data_td_full = jnp.fft.irfft(data_fd_full) / delta_t
        # check frequencies
<<<<<<< HEAD
        assert jnp.allclose(
            f, jnp.fft.rfftfreq(len(data_td_full), delta_t)
=======
        assert np.allclose(
            f, np.fft.rfftfreq(len(data_td_full), delta_t)
>>>>>>> fe1d4ec7
        ), "Generated frequencies do not match the input frequencies"
        # create jd.Data object
        data = cls(data_td_full, delta_t, epoch=epoch, name=name)
        data.fd = data_fd_full

        d_new, f_new = data.frequency_slice(frequencies[0], frequencies[-1])
<<<<<<< HEAD
        assert all(jnp.equal(d_new, fd)), "Data do not match after slicing"
        assert all(
            jnp.equal(f_new, frequencies)
=======
        assert all(np.equal(d_new, fd)), "Data do not match after slicing"
        assert all(
            np.equal(f_new, frequencies)
>>>>>>> fe1d4ec7
        ), "Frequencies do not match after slicing"
        return data


class PowerSpectrum(ABC):
    """Class representing a power spectral density.

    Attributes:
        name: Name of the power spectrum.
        values: Array of PSD values.
        frequencies: Array of frequencies corresponding to PSD values.
    """

    name: str
    values: Float[Array, " n_freq"]
    frequencies: Float[Array, " n_freq"]

    @property
    def n_freq(self) -> int:
        """Gets number of frequency samples.

        Returns:
            int: Number of frequency samples.
        """
        return len(self.values)

    @property
    def empty(self) -> bool:
        """Checks if the data is empty.

        Returns:
            bool: True if data is empty, False otherwise.
        """
        return self.n_freq == 0

    @property
    def delta_f(self) -> Float:
        """Gets frequency resolution.

        Returns:
            float: Frequency resolution in Hz.
        """
        return self.frequencies[1] - self.frequencies[0]

    @property
    def delta_t(self) -> Float:
        """Gets time resolution.

        Returns:
            float: Time resolution in seconds.
        """
        return 1 / self.sampling_frequency

    @property
    def duration(self) -> Float:
        """Gets duration of the data.

        Returns:
            float: Duration in seconds.
        """
        return 1 / self.delta_f

    @property
    def sampling_frequency(self) -> Float:
        """Gets sampling frequency.

        Returns:
            float: Sampling frequency in Hz.
        """
        return self.frequencies[-1] * 2

    def __init__(
        self,
        values: Float[Array, " n_freq"] = jnp.array([]),
        frequencies: Float[Array, " n_freq"] = jnp.array([]),
        name: Optional[str] = None,
    ) -> None:
        """Initialize PowerSpectrum.

        Args:
            values: Array of PSD values. Defaults to empty array.
            frequencies: Array of frequencies in Hz. Defaults to empty array.
            name: Name of the power spectrum. Defaults to None.
        """
        # NOTE: Are we sure the values and frequencies start from 0?
        self.values = values
        self.frequencies = frequencies
        assert len(self.values) == len(
            self.frequencies
        ), "Values and frequencies must have the same length"
        self.name = name or ""

    def __repr__(self) -> str:
        return (
            f"{self.__class__.__name__}(name='{self.name}', "
            + f"frequencies={self.frequencies})"
        )

    def __bool__(self) -> bool:
        """Check if the power spectrum is empty.

        Returns:
            bool: True if power spectrum contains data, False otherwise.
        """
        return len(self.values) > 0

    def frequency_slice(
        self, f_min: float, f_max: float
    ) -> tuple[Float[Array, " n_sample"], Float[Array, " n_sample"]]:
        """Slice the power spectrum to a frequency range.

        Args:
            f_min: Minimum frequency of the slice in Hz.
            f_max: Maximum frequency of the slice in Hz.

        Returns:
            tuple: Contains:
                - values: Sliced PSD values
                - frequencies: Frequencies corresponding to sliced values
        """
        mask = (self.frequencies >= f_min) & (self.frequencies <= f_max)
        return self.values[mask], self.frequencies[mask]

    def interpolate(
<<<<<<< HEAD
        self, frequencies: Float[Array, " n_sample"], kind: str = "linear", **kws
=======
        self, f: Float[Array, " n_sample"], kind: str = "cubic", **kws
>>>>>>> fe1d4ec7
    ) -> "PowerSpectrum":
        """Interpolate the power spectrum to new frequencies.

        Args:
            f: Frequencies to interpolate to.
            kind: Interpolation method. Defaults to 'linear'.
            **kws: Additional keyword arguments for scipy.interpolate.interp1d.

        Returns:
            PowerSpectrum: New power spectrum with interpolated values.
        """
        interp = interp1d(
            self.frequencies,
            self.values,
            kind=kind,
            fill_value=(self.values[0], self.values[-1]),
            # fill_value=jnp.inf,
            bounds_error=False,
            **kws,
        )
        return PowerSpectrum(interp(frequencies), frequencies, self.name)

    def simulate_data(
        self,
        key: PRNGKeyArray,
    ) -> Complex[Array, " n_sample"]:
        """Simulate noise data based on the power spectrum.

        Args:
            key: JAX PRNG key for random number generation.

        Returns:
            Complex frequency series of simulated noise data.
        """
        var = self.values / (4 * self.delta_f)
        noise_real, noise_imag = \
            jax.random.normal(key, shape=(2, *var.shape)) * jnp.sqrt(var)
        return noise_real + 1j * noise_imag<|MERGE_RESOLUTION|>--- conflicted
+++ resolved
@@ -12,14 +12,6 @@
 from scipy.signal.windows import tukey
 from scipy.interpolate import interp1d
 import logging
-<<<<<<< HEAD
-=======
-import jax
-import jax.numpy as jnp
-
-
-DEG_TO_RAD = np.pi / 180
->>>>>>> fe1d4ec7
 
 # TODO: Need to expand this list. Currently it is only O3.
 asd_file_dict = {
@@ -142,22 +134,13 @@
         Returns:
             bool: True if Fourier domain data exists, False otherwise.
         """
-<<<<<<< HEAD
         return bool(jnp.any(self.fd))
-=======
-        return bool(np.any(self.fd))
->>>>>>> fe1d4ec7
 
     def __init__(
         self,
         td: Float[Array, " n_time"] = jnp.array([]),
-<<<<<<< HEAD
-        delta_t: float = 0.0,
-        epoch: float = 0.0,
-=======
         delta_t: Float = 0.0,
         epoch: Float = 0.0,
->>>>>>> fe1d4ec7
         name: str = "",
         window: Optional[Float[Array, " n_time"]] = None,
     ) -> None:
@@ -222,16 +205,10 @@
         logging.info(f"Computing FFT of {self.name} data")
         self.fd = jnp.fft.rfft(self.td * window) * self.delta_t
         self.window = window
-<<<<<<< HEAD
-
-    def frequency_slice(
-        self, f_min: float, f_max: float, auto_fft: bool = True
-=======
         return self.fd
 
     def frequency_slice(
         self, f_min: Float, f_max: Float, auto_fft: bool = True
->>>>>>> fe1d4ec7
     ) -> tuple[Float[Array, " n_sample"], Float[Array, " n_sample"]]:
         """Slice the data in the frequency domain.
         This is the main function which interacts with the likelihood.
@@ -247,10 +224,6 @@
         if auto_fft:
             self.fft()
         mask = (self.frequencies >= f_min) * (self.frequencies <= f_max)
-<<<<<<< HEAD
-=======
-
->>>>>>> fe1d4ec7
         return self.fd[mask], self.frequencies[mask]
 
     def to_psd(self, **kws) -> "PowerSpectrum":
@@ -332,41 +305,24 @@
             fnyq = fnyq + delta_f
         f = jnp.arange(0, fnyq + delta_f, delta_f)
         # form full data array
-<<<<<<< HEAD
         data_fd_full = jnp.where(
             (frequencies[-1] >= f) & (f >= frequencies[0]), fd, 0.0+0.0j
         )
-=======
-        data_fd_full = np.zeros(f.shape, dtype=np.array(fd).dtype)
-        data_fd_full[(frequencies[-1] >= f) & (f >= frequencies[0])] = fd
-        data_fd_full = jnp.array(data_fd_full)
->>>>>>> fe1d4ec7
         # IFFT into time domain
         delta_t = 1 / (2 * fnyq)
         data_td_full = jnp.fft.irfft(data_fd_full) / delta_t
         # check frequencies
-<<<<<<< HEAD
         assert jnp.allclose(
             f, jnp.fft.rfftfreq(len(data_td_full), delta_t)
-=======
-        assert np.allclose(
-            f, np.fft.rfftfreq(len(data_td_full), delta_t)
->>>>>>> fe1d4ec7
         ), "Generated frequencies do not match the input frequencies"
         # create jd.Data object
         data = cls(data_td_full, delta_t, epoch=epoch, name=name)
         data.fd = data_fd_full
 
         d_new, f_new = data.frequency_slice(frequencies[0], frequencies[-1])
-<<<<<<< HEAD
         assert all(jnp.equal(d_new, fd)), "Data do not match after slicing"
         assert all(
             jnp.equal(f_new, frequencies)
-=======
-        assert all(np.equal(d_new, fd)), "Data do not match after slicing"
-        assert all(
-            np.equal(f_new, frequencies)
->>>>>>> fe1d4ec7
         ), "Frequencies do not match after slicing"
         return data
 
@@ -491,11 +447,7 @@
         return self.values[mask], self.frequencies[mask]
 
     def interpolate(
-<<<<<<< HEAD
         self, frequencies: Float[Array, " n_sample"], kind: str = "linear", **kws
-=======
-        self, f: Float[Array, " n_sample"], kind: str = "cubic", **kws
->>>>>>> fe1d4ec7
     ) -> "PowerSpectrum":
         """Interpolate the power spectrum to new frequencies.
 

from abc import ABC
from typing import Callable

import jax
import jax.numpy as jnp
from jax.scipy.special import logit
from beartype import beartype as typechecker
from jaxtyping import Float, Array, jaxtyped


class Transform(ABC):
    """
    Base class for transform.
    The purpose of this class is purely for keeping name
    """

    name_mapping: tuple[list[str], list[str]]

    def __init__(
        self,
        name_mapping: tuple[list[str], list[str]],
    ):
        self.name_mapping = name_mapping

    def propagate_name(self, x: list[str]) -> list[str]:
<<<<<<< HEAD
=======
        # Remove names in from_list, then append names in to_list (preserving order)
>>>>>>> 9c9e39a6
        result = [name for name in x if name not in self.name_mapping[0]]
        result += [name for name in self.name_mapping[1] if name not in result]
        return result


class NtoMTransform(Transform):

    transform_func: Callable[[dict[str, Float]], dict[str, Float]]

    def forward(self, x: dict[str, Float]) -> dict[str, Float]:
        """
        Push forward the input x to transformed coordinate y.

        Parameters
        ----------
        x : dict[str, Float]
                The input dictionary.

        Returns
        -------
        y : dict[str, Float]
                The transformed dictionary.
        """
        x_copy = x.copy()
        output_params = self.transform_func(x_copy)
        jax.tree.map(
            lambda key: x_copy.pop(key),
            self.name_mapping[0],
        )
        jax.tree.map(
            lambda key: x_copy.update({key: output_params[key]}),
            list(output_params.keys()),
        )
        return x_copy


class NtoNTransform(NtoMTransform):

    @property
    def n_dim(self) -> int:
        return len(self.name_mapping[0])

    def transform(self, x: dict[str, Float]) -> tuple[dict[str, Float], Float]:
        """
        Transform the input x to transformed coordinate y and return the log Jacobian determinant.
        This only works if the transform is a N -> N transform.

        Parameters
        ----------
        x : dict[str, Float]
                The input dictionary.

        Returns
        -------
        y : dict[str, Float]
                The transformed dictionary.
        log_det : Float
                The log Jacobian determinant.
        """
        x_copy = x.copy()
        transform_params = dict((key, x_copy[key]) for key in self.name_mapping[0])
        output_params = self.transform_func(transform_params)
        jacobian = jax.jacfwd(self.transform_func)(transform_params)
        jacobian = jnp.array(jax.tree.leaves(jacobian))
        jacobian = jnp.log(
            jnp.absolute(jnp.linalg.det(jacobian.reshape(self.n_dim, self.n_dim)))
        )
        jax.tree.map(
            lambda key: x_copy.pop(key),
            self.name_mapping[0],
        )
        jax.tree.map(
            lambda key: x_copy.update({key: output_params[key]}),
            list(output_params.keys()),
        )
        return x_copy, jacobian


class BijectiveTransform(NtoNTransform):

    inverse_transform_func: Callable[[dict[str, Float]], dict[str, Float]]

    def inverse(self, y: dict[str, Float]) -> tuple[dict[str, Float], Float]:
        """
        Inverse transform the input y to original coordinate x.

        Parameters
        ----------
        y : dict[str, Float]
                The transformed dictionary.

        Returns
        -------
        x : dict[str, Float]
                The original dictionary.
        log_det : Float
                The log Jacobian determinant.
        """
        y_copy = y.copy()
        transform_params = dict((key, y_copy[key]) for key in self.name_mapping[1])
        output_params = self.inverse_transform_func(transform_params)
        jacobian = jax.jacfwd(self.inverse_transform_func)(transform_params)
        jacobian = jnp.array(jax.tree.leaves(jacobian))
        jacobian = jnp.log(
            jnp.absolute(jnp.linalg.det(jacobian.reshape(self.n_dim, self.n_dim)))
        )
        jax.tree.map(
            lambda key: y_copy.pop(key),
            self.name_mapping[1],
        )
        jax.tree.map(
            lambda key: y_copy.update({key: output_params[key]}),
            list(output_params.keys()),
        )
        return y_copy, jacobian

    def backward(self, y: dict[str, Float]) -> dict[str, Float]:
        """
        Pull back the input y to original coordinate x and return the log Jacobian determinant.

        Parameters
        ----------
        y : dict[str, Float]
                The transformed dictionary.

        Returns
        -------
        x : dict[str, Float]
                The original dictionary.
        """
        y_copy = y.copy()
        output_params = self.inverse_transform_func(y_copy)
        jax.tree.map(
            lambda key: y_copy.pop(key),
            self.name_mapping[1],
        )
        jax.tree.map(
            lambda key: y_copy.update({key: output_params[key]}),
            list(output_params.keys()),
        )
        return y_copy


class ConditionalBijectiveTransform(BijectiveTransform):

    conditional_names: list[str]

    def __init__(
        self,
        name_mapping: tuple[list[str], list[str]],
        conditional_names: list[str],
    ):
        super().__init__(name_mapping)
        self.conditional_names = conditional_names

    def transform(self, x: dict[str, Float]) -> tuple[dict[str, Float], Float]:
        x_copy = x.copy()
        transform_params = dict((key, x_copy[key]) for key in self.name_mapping[0])
        transform_params.update(
            dict((key, x_copy[key]) for key in self.conditional_names)
        )
        output_params = self.transform_func(transform_params)
        jacobian = jax.jacfwd(self.transform_func)(transform_params)
        jacobian_copy = {
            key1: {key2: jacobian[key1][key2] for key2 in self.name_mapping[0]}
            for key1 in self.name_mapping[1]
        }
        jacobian = jnp.array(jax.tree.leaves(jacobian_copy))
        jacobian = jnp.log(
            jnp.absolute(jnp.linalg.det(jacobian.reshape(self.n_dim, self.n_dim)))
        )
        jax.tree.map(
            lambda key: x_copy.pop(key),
            self.name_mapping[0],
        )
        jax.tree.map(
            lambda key: x_copy.update({key: output_params[key]}),
            list(output_params.keys()),
        )
        return x_copy, jacobian

    def inverse(self, y: dict[str, Float]) -> tuple[dict[str, Float], Float]:
        y_copy = y.copy()
        transform_params = dict((key, y_copy[key]) for key in self.name_mapping[1])
        transform_params.update(
            dict((key, y_copy[key]) for key in self.conditional_names)
        )
        output_params = self.inverse_transform_func(transform_params)
        jacobian = jax.jacfwd(self.inverse_transform_func)(transform_params)
        jacobian_copy = {
            key1: {key2: jacobian[key1][key2] for key2 in self.name_mapping[1]}
            for key1 in self.name_mapping[0]
        }
        jacobian = jnp.array(jax.tree.leaves(jacobian_copy))
        jacobian = jnp.log(
            jnp.absolute(jnp.linalg.det(jacobian.reshape(self.n_dim, self.n_dim)))
        )
        jax.tree.map(
            lambda key: y_copy.pop(key),
            self.name_mapping[1],
        )
        jax.tree.map(
            lambda key: y_copy.update({key: output_params[key]}),
            list(output_params.keys()),
        )
        return y_copy, jacobian


@jaxtyped(typechecker=typechecker)
class ScaleTransform(BijectiveTransform):
    scale: Float

    def __init__(
        self,
        name_mapping: tuple[list[str], list[str]],
        scale: Float,
    ):
        super().__init__(name_mapping)
        self.scale = scale
        self.transform_func = lambda x: {
            name_mapping[1][i]: x[name_mapping[0][i]] * self.scale
            for i in range(len(name_mapping[0]))
        }
        self.inverse_transform_func = lambda x: {
            name_mapping[0][i]: x[name_mapping[1][i]] / self.scale
            for i in range(len(name_mapping[1]))
        }


@jaxtyped(typechecker=typechecker)
class OffsetTransform(BijectiveTransform):
    offset: Float

    def __init__(
        self,
        name_mapping: tuple[list[str], list[str]],
        offset: Float,
    ):
        super().__init__(name_mapping)
        self.offset = offset
        self.transform_func = lambda x: {
            name_mapping[1][i]: x[name_mapping[0][i]] + self.offset
            for i in range(len(name_mapping[0]))
        }
        self.inverse_transform_func = lambda x: {
            name_mapping[0][i]: x[name_mapping[1][i]] - self.offset
            for i in range(len(name_mapping[1]))
        }


@jaxtyped(typechecker=typechecker)
class LogitTransform(BijectiveTransform):
    """
    Logit transform following

    Parameters
    ----------
    name_mapping : tuple[list[str], list[str]]
            The name mapping between the input and output dictionary.

    """

    def __init__(
        self,
        name_mapping: tuple[list[str], list[str]],
    ):
        super().__init__(name_mapping)
        self.transform_func = lambda x: {
            name_mapping[1][i]: 1 / (1 + jnp.exp(-x[name_mapping[0][i]]))
            for i in range(len(name_mapping[0]))
        }
        self.inverse_transform_func = lambda x: {
            name_mapping[0][i]: logit(x[name_mapping[1][i]])
            for i in range(len(name_mapping[1]))
        }


@jaxtyped(typechecker=typechecker)
class SineTransform(BijectiveTransform):
    """
    Sine transformation

    The original parameter is expected to be in [-pi/2, pi/2]

    Parameters
    ----------
    name_mapping : tuple[list[str], list[str]]
            The name mapping between the input and output dictionary.

    """

    def __init__(
        self,
        name_mapping: tuple[list[str], list[str]],
    ):
        super().__init__(name_mapping)
        self.transform_func = lambda x: {
            name_mapping[1][i]: jnp.sin(x[name_mapping[0][i]])
            for i in range(len(name_mapping[0]))
        }
        self.inverse_transform_func = lambda x: {
            name_mapping[0][i]: jnp.arcsin(x[name_mapping[1][i]])
            for i in range(len(name_mapping[1]))
        }


@jaxtyped(typechecker=typechecker)
class CosineTransform(BijectiveTransform):
    """
    Cosine transformation

    The original parameter is expected to be in [0, pi]

    Parameters
    ----------
    name_mapping : tuple[list[str], list[str]]
            The name mapping between the input and output dictionary.

    """

    def __init__(
        self,
        name_mapping: tuple[list[str], list[str]],
    ):
        super().__init__(name_mapping)
        self.transform_func = lambda x: {
            name_mapping[1][i]: jnp.cos(x[name_mapping[0][i]])
            for i in range(len(name_mapping[0]))
        }
        self.inverse_transform_func = lambda x: {
            name_mapping[0][i]: jnp.arccos(x[name_mapping[1][i]])
            for i in range(len(name_mapping[1]))
        }


@jaxtyped(typechecker=typechecker)
class BoundToBound(BijectiveTransform):
    """
    Bound to bound transformation
    """

    original_lower_bound: Float[Array, " n_dim"]
    original_upper_bound: Float[Array, " n_dim"]
    target_lower_bound: Float[Array, " n_dim"]
    target_upper_bound: Float[Array, " n_dim"]

    def __init__(
        self,
        name_mapping: tuple[list[str], list[str]],
        original_lower_bound: Float[Array, " n_dim"],
        original_upper_bound: Float[Array, " n_dim"],
        target_lower_bound: Float[Array, " n_dim"],
        target_upper_bound: Float[Array, " n_dim"],
    ):
        super().__init__(name_mapping)
        self.original_lower_bound = original_lower_bound
        self.original_upper_bound = original_upper_bound
        self.target_lower_bound = target_lower_bound
        self.target_upper_bound = target_upper_bound

        self.transform_func = lambda x: {
            name_mapping[1][i]: (x[name_mapping[0][i]] - self.original_lower_bound[i])
            * (self.target_upper_bound[i] - self.target_lower_bound[i])
            / (self.original_upper_bound[i] - self.original_lower_bound[i])
            + self.target_lower_bound[i]
            for i in range(len(name_mapping[0]))
        }
        self.inverse_transform_func = lambda x: {
            name_mapping[0][i]: (x[name_mapping[1][i]] - self.target_lower_bound[i])
            * (self.original_upper_bound[i] - self.original_lower_bound[i])
            / (self.target_upper_bound[i] - self.target_lower_bound[i])
            + self.original_lower_bound[i]
            for i in range(len(name_mapping[1]))
        }


@jaxtyped(typechecker=typechecker)
class BoundToUnbound(BijectiveTransform):
    """
    Bound to unbound transformation
    """

    original_lower_bound: Float
    original_upper_bound: Float

    def __init__(
        self,
        name_mapping: tuple[list[str], list[str]],
        original_lower_bound: Float,
        original_upper_bound: Float,
    ):

        super().__init__(name_mapping)
        self.original_lower_bound = jnp.atleast_1d(original_lower_bound)
        self.original_upper_bound = jnp.atleast_1d(original_upper_bound)

        self.transform_func = lambda x: {
            name_mapping[1][i]: logit(
                (x[name_mapping[0][i]] - self.original_lower_bound[i])
                / (self.original_upper_bound[i] - self.original_lower_bound[i])
            )
            for i in range(len(name_mapping[0]))
        }
        self.inverse_transform_func = lambda x: {
            name_mapping[0][i]: (
                self.original_upper_bound[i] - self.original_lower_bound[i]
            )
            / (1 + jnp.exp(-x[name_mapping[1][i]]))
            + self.original_lower_bound[i]
            for i in range(len(name_mapping[1]))
        }


@jaxtyped(typechecker=typechecker)
class SingleSidedUnboundTransform(BijectiveTransform):
    """
    Unbound upper limit transformation

    Parameters
    ----------
    name_mapping : tuple[list[str], list[str]]
            The name mapping between the input and output dictionary.

    """

    original_lower_bound: Float

    def __init__(
        self,
        name_mapping: tuple[list[str], list[str]],
        original_lower_bound: Float,
    ):
        super().__init__(name_mapping)
        self.original_lower_bound = jnp.atleast_1d(original_lower_bound)

        self.transform_func = lambda x: {
            name_mapping[1][i]: jnp.log(
                x[name_mapping[0][i]] - self.original_lower_bound[i]
            )
            for i in range(len(name_mapping[0]))
        }
        self.inverse_transform_func = lambda x: {
            name_mapping[0][i]: jnp.exp(x[name_mapping[1][i]])
            + self.original_lower_bound[i]
            for i in range(len(name_mapping[1]))
        }


class PowerLawTransform(BijectiveTransform):
    """
    PowerLaw transformation
    Parameters
    ----------
    name_mapping : tuple[list[str], list[str]]
            The name mapping between the input and output dictionary.
    """

    xmin: Float
    xmax: Float
    alpha: Float

    def __init__(
        self,
        name_mapping: tuple[list[str], list[str]],
        xmin: Float,
        xmax: Float,
        alpha: Float,
    ):
        super().__init__(name_mapping)
        self.xmin = xmin
        self.xmax = xmax
        self.alpha = alpha
        if alpha == -1.0:
            self.transform_func = lambda x: {
                name_mapping[1][i]: self.xmin
                * jnp.exp(x[name_mapping[0][i]] * jnp.log(self.xmax / self.xmin))
                for i in range(len(name_mapping[0]))
            }
            self.inverse_transform_func = lambda x: {
                name_mapping[0][i]: (
                    jnp.log(x[name_mapping[1][i]] / self.xmin)
                    / jnp.log(self.xmax / self.xmin)
                )
                for i in range(len(name_mapping[1]))
            }
        else:
            alphap1 = 1.0 + self.alpha
            self.transform_func = lambda x: {
                name_mapping[1][i]: (
                    self.xmin**alphap1
                    + x[name_mapping[0][i]] * (self.xmax**alphap1 - self.xmin**alphap1)
                )
                ** (1.0 / alphap1)
                for i in range(len(name_mapping[0]))
            }
            self.inverse_transform_func = lambda x: {
                name_mapping[0][i]: (
                    (x[name_mapping[1][i]] ** alphap1 - self.xmin**alphap1)
                    / (self.xmax**alphap1 - self.xmin**alphap1)
                )
                for i in range(len(name_mapping[1]))
            }


@jaxtyped(typechecker=typechecker)
class CartesianToPolarTransform(BijectiveTransform):
    """
    Transformation from (x, y) to (theta, r).
    Parameters
    ----------
    parameter_name : str
            The name of the parameter to be transformed.
    """

    def __init__(
        self,
        parameter_name: str,
    ):
        super().__init__(
            name_mapping=(
                [f"{parameter_name}_x", f"{parameter_name}_y"],
                [f"{parameter_name}_theta", f"{parameter_name}_r"],
            )
        )
        self.transform_func = lambda x: {
            f"{parameter_name}_theta": jnp.arctan2(
                x[f"{parameter_name}_y"], x[f"{parameter_name}_x"]
            )
            + jnp.pi,
            f"{parameter_name}_r": jnp.sqrt(
                x[f"{parameter_name}_x"] ** 2 + x[f"{parameter_name}_y"] ** 2
            ),
        }
        self.inverse_transform_func = lambda x: {
            f"{parameter_name}_x": x[f"{parameter_name}_r"]
            * jnp.cos(x[f"{parameter_name}_theta"]),
            f"{parameter_name}_y": x[f"{parameter_name}_r"]
            * jnp.sin(x[f"{parameter_name}_theta"]),
        }


@jaxtyped(typechecker=typechecker)
class PeriodicTransform(BijectiveTransform):
    """
    Periodic transformation
    """

    def __init__(
        self,
        name_mapping: tuple[list[str], list[str]],
        xmin: Float,
        xmax: Float,
    ):
        super().__init__(name_mapping)
        self.xmin = xmin
        self.xmax = xmax
        scaling = 2 * jnp.pi / (self.xmax - self.xmin)
        self.transform_func = lambda x: {
            f"{name_mapping[1][0]}": x[name_mapping[0][0]]
            * jnp.cos(scaling * (x[name_mapping[0][1]] - self.xmin)),
            f"{name_mapping[1][1]}": x[name_mapping[0][0]]
            * jnp.sin(scaling * (x[name_mapping[0][1]] - self.xmin)),
        }
        self.inverse_transform_func = lambda x: {
            name_mapping[0][1]: self.xmin
            + (jnp.pi + jnp.arctan2(x[name_mapping[1][1]], x[name_mapping[1][0]]))
            / scaling,
            name_mapping[0][0]: jnp.sqrt(
                x[name_mapping[1][0]] ** 2 + x[name_mapping[1][1]] ** 2
            ),
        }


@jaxtyped(typechecker=typechecker)
class RayleighTransform(BijectiveTransform):
    """
    Transformation from Uniform(0, 1) to Rayleigh distribution with scale parameter sigma
    Parameters
    ----------
    parameter_name : str
            The name of the parameter to be transformed.
    """

    def __init__(
        self,
        name_mapping: tuple[list[str], list[str]],
        sigma: Float,
    ):
        super().__init__(name_mapping)
        self.sigma = sigma
        self.transform_func = lambda x: {
            name_mapping[1][i]: sigma * jnp.sqrt(-2 * jnp.log(x[name_mapping[0][i]]))
            for i in range(len(name_mapping[0]))
        }
        self.inverse_transform_func = lambda x: {
            name_mapping[0][i]: jnp.exp(-((x[name_mapping[1][i]] / sigma) ** 2) / 2)
            for i in range(len(name_mapping[1]))
        }


def reverse_bijective_transform(
    original_transform: BijectiveTransform,
) -> BijectiveTransform:

    reversed_name_mapping = (
        original_transform.name_mapping[1],
        original_transform.name_mapping[0],
    )
    if isinstance(original_transform, ConditionalBijectiveTransform):
        reversed_transform = ConditionalBijectiveTransform(
            name_mapping=reversed_name_mapping,
            conditional_names=original_transform.conditional_names,
        )
    else:
        reversed_transform = BijectiveTransform(name_mapping=reversed_name_mapping)
    reversed_transform.transform_func = original_transform.inverse_transform_func
    reversed_transform.inverse_transform_func = original_transform.transform_func
    reversed_transform.__repr__ = lambda: f"Reversed{repr(original_transform)}"

    return reversed_transform<|MERGE_RESOLUTION|>--- conflicted
+++ resolved
@@ -23,10 +23,7 @@
         self.name_mapping = name_mapping
 
     def propagate_name(self, x: list[str]) -> list[str]:
-<<<<<<< HEAD
-=======
         # Remove names in from_list, then append names in to_list (preserving order)
->>>>>>> 9c9e39a6
         result = [name for name in x if name not in self.name_mapping[0]]
         result += [name for name in self.name_mapping[1] if name not in result]
         return result

<<<<<<< HEAD
from typing import Sequence, Optional
=======
from typing import Sequence
import logging
>>>>>>> 9c9e39a6
import jax
import jax.numpy as jnp
from flowMC.resource_strategy_bundle.RQSpline_MALA_PT import RQSpline_MALA_PT_Bundle
from flowMC.resource.buffers import Buffer
from flowMC.Sampler import Sampler
from jaxtyping import Array, Float, PRNGKeyArray

from jimgw.core.base import LikelihoodBase
from jimgw.core.prior import Prior
from jimgw.core.transforms import BijectiveTransform, NtoMTransform


class Jim(object):
    """
    Master class for interfacing with flowMC
    """

    likelihood: LikelihoodBase
    prior: Prior

    # Name of parameters to sample from
    sample_transforms: Sequence[BijectiveTransform]
    likelihood_transforms: Sequence[NtoMTransform]
    parameter_names: list[str]
    sampler: Sampler

    def __init__(
        self,
        likelihood: LikelihoodBase,
        prior: Prior,
        sample_transforms: Sequence[BijectiveTransform] = [],
        likelihood_transforms: Sequence[NtoMTransform] = [],
        rng_key: PRNGKeyArray = jax.random.PRNGKey(0),
        n_chains: int = 50,
        n_local_steps: int = 10,
        n_global_steps: int = 10,
        n_training_loops: int = 20,
        n_production_loops: int = 20,
        n_epochs: int = 20,
        mala_step_size: float = 0.01,
        rq_spline_hidden_units: list[int] = [128, 128],
        rq_spline_n_bins: int = 10,
        rq_spline_n_layers: int = 2,
        learning_rate: float = 1e-3,
        batch_size: int = 10000,
        n_max_examples: int = 10000,
        local_thinning: int = 1,
        global_thinning: int = 1,
        n_NFproposal_batch_size: int = 1000,
        history_window: int = 100,
        n_temperatures: int = 5,
        max_temperature: float = 10.0,
        n_tempered_steps: int = 5,
        verbose: bool = False,
    ):
        self.likelihood = likelihood
        self.prior = prior

        self.sample_transforms = sample_transforms
        self.likelihood_transforms = likelihood_transforms
        self.parameter_names = prior.parameter_names

        if len(sample_transforms) == 0:
            print(
                "No sample transforms provided. Using prior parameters as sampling parameters"
            )
        else:
            print("Using sample transforms")
            for transform in sample_transforms:
                self.parameter_names = transform.propagate_name(self.parameter_names)

        if len(likelihood_transforms) == 0:
            print(
                "No likelihood transforms provided. Using prior parameters as likelihood parameters"
            )

        if rng_key is jax.random.PRNGKey(0):
            print("No rng_key provided. Using default key with seed=0.")

        rng_key, subkey = jax.random.split(rng_key)

        resource_strategy_bundle = RQSpline_MALA_PT_Bundle(
            rng_key=subkey,
            n_chains=n_chains,
            n_dims=self.prior.n_dims,
            logpdf=self.evaluate_posterior,
            n_local_steps=n_local_steps,
            n_global_steps=n_global_steps,
            n_training_loops=n_training_loops,
            n_production_loops=n_production_loops,
            n_epochs=n_epochs,
            mala_step_size=mala_step_size,
            rq_spline_hidden_units=rq_spline_hidden_units,
            rq_spline_n_bins=rq_spline_n_bins,
            rq_spline_n_layers=rq_spline_n_layers,
            learning_rate=learning_rate,
            batch_size=batch_size,
            n_max_examples=n_max_examples,
            local_thinning=local_thinning,
            global_thinning=global_thinning,
            n_NFproposal_batch_size=n_NFproposal_batch_size,
            history_window=history_window,
            n_temperatures=max(n_temperatures, 1),
            max_temperature=max_temperature,
            n_tempered_steps=n_tempered_steps,
            logprior=self.evaluate_prior,
            verbose=verbose,
        )

        if n_temperatures == 0:
            logging.info("The number of temperatures is set to 0. No tempering will be applied.")
            resource_strategy_bundle.strategy_order = [strat for strat in resource_strategy_bundle.strategy_order if strat != "parallel_tempering"]

        rng_key, subkey = jax.random.split(rng_key)
        self.sampler = Sampler(
            self.prior.n_dims,
            n_chains,
            subkey,
            resource_strategy_bundles=resource_strategy_bundle,
        )

    def add_name(self, x: Float[Array, " n_dims"]) -> dict[str, Float]:
        """
        Turn an array into a dictionary

        Parameters
        ----------
        x : Array
            An array of parameters. Shape (n_dims,).
        """

        return dict(zip(self.parameter_names, x))

    def evaluate_prior(self, params: Float[Array, " n_dims"], data: dict):
        named_params = self.add_name(params)
        transform_jacobian = 0.0
        for transform in reversed(self.sample_transforms):
            named_params, jacobian = transform.inverse(named_params)
            transform_jacobian += jacobian
        return self.prior.log_prob(named_params) + transform_jacobian

    def evaluate_posterior(self, params: Float[Array, " n_dims"], data: dict):
        named_params = self.add_name(params)
        transform_jacobian = 0.0
        for transform in reversed(self.sample_transforms):
            named_params, jacobian = transform.inverse(named_params)
            transform_jacobian += jacobian
        prior = self.prior.log_prob(named_params) + transform_jacobian
        for transform in self.likelihood_transforms:
            named_params = transform.forward(named_params)
        return self.likelihood.evaluate(named_params, data) + prior

    def sample_initial_condition(self) -> Float[Array, " n_chains n_dims"]:
        initial_position = (
            jnp.zeros((self.sampler.n_chains, self.prior.n_dims)) + jnp.nan
        )

        rng_key, subkey = jax.random.split(self.sampler.rng_key)

        while not jax.tree.reduce(
            jnp.logical_and,
            jax.tree.map(lambda x: jnp.isfinite(x), initial_position),
        ).all():
            non_finite_index = jnp.where(
                jnp.any(
                    ~jax.tree.reduce(
                        jnp.logical_and,
                        jax.tree.map(lambda x: jnp.isfinite(x), initial_position),
                    ),
                    axis=1,
                )
            )[0]

            rng_key, subkey = jax.random.split(rng_key)
            guess = self.prior.sample(subkey, self.sampler.n_chains)
            for transform in self.sample_transforms:
                guess = jax.vmap(transform.forward)(guess)
            guess = jnp.array([guess[key] for key in self.parameter_names]).T

            finite_guess = jnp.where(
                jnp.all(jax.tree.map(lambda x: jnp.isfinite(x), guess), axis=1)
            )[0]
            common_length = min(len(finite_guess), len(non_finite_index))
            initial_position = initial_position.at[
                non_finite_index[:common_length]
            ].set(guess[:common_length])
        self.sampler.rng_key = rng_key
        return initial_position

    def sample(
        self,
<<<<<<< HEAD
        initial_position: Optional[Float[Array, " n_chains n_dims"]] = None,
=======
        initial_position: Float[Array, "n_chains n_dims"] = jnp.array([])
>>>>>>> 9c9e39a6
    ):
        if initial_position is None:
            print("No initial_position provided. Sampling from prior.")
            initial_position = self.sample_initial_condition()
        else:
            initial_position = jnp.asarray(initial_position)
            if initial_position.ndim == 1:
                if initial_position.shape[0] != self.prior.n_dims:
                    raise ValueError(
                        f"initial_position must have shape (n_dims,) or (n_chains, n_dims). Got shape {initial_position.shape}."
                    )
                print("1D initial_position provided. Broadcasting it to all chains.")
                initial_position = jnp.broadcast_to(
                    initial_position, (self.sampler.n_chains, self.prior.n_dims)
                )
            elif initial_position.ndim == 2:
                if initial_position.shape != (self.sampler.n_chains, self.prior.n_dims):
                    raise ValueError(
                        f"initial_position must have shape (n_dims,) or (n_chains, n_dims). Got shape {initial_position.shape}."
                    )
                print("Using the provided initial positions for sampling.")
            else:
                raise ValueError(
                    f"initial_position must have shape (n_dims,) or (n_chains, n_dims). Got shape {initial_position.shape}."
                )
        self.sampler.sample(initial_position, {})

    def get_samples(
        self, training: bool = False
    ) -> dict[str, Float[Array, " n_chains n_dims"]]:
        """
        Get the samples from the sampler

        Parameters
        ----------
        training : bool, optional
            Whether to get the training samples or the production samples, by default False

        Returns
        -------
        dict
            Dictionary of samples

        """
        if training:
            assert isinstance(
                chains := self.sampler.resources["positions_training"], Buffer
            )
            chains = chains.data
        else:
            assert isinstance(
                chains := self.sampler.resources["positions_production"], Buffer
            )
            chains = chains.data

        chains = chains.reshape(-1, self.prior.n_dims)
        chains = jax.vmap(self.add_name)(chains)
        for sample_transform in reversed(self.sample_transforms):
            chains = jax.vmap(sample_transform.backward)(chains)
        return chains<|MERGE_RESOLUTION|>--- conflicted
+++ resolved
@@ -1,9 +1,5 @@
-<<<<<<< HEAD
-from typing import Sequence, Optional
-=======
 from typing import Sequence
 import logging
->>>>>>> 9c9e39a6
 import jax
 import jax.numpy as jnp
 from flowMC.resource_strategy_bundle.RQSpline_MALA_PT import RQSpline_MALA_PT_Bundle
@@ -195,11 +191,7 @@
 
     def sample(
         self,
-<<<<<<< HEAD
         initial_position: Optional[Float[Array, " n_chains n_dims"]] = None,
-=======
-        initial_position: Float[Array, "n_chains n_dims"] = jnp.array([])
->>>>>>> 9c9e39a6
     ):
         if initial_position is None:
             print("No initial_position provided. Sampling from prior.")

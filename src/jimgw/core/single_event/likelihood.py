--- conflicted
+++ resolved
@@ -459,35 +459,18 @@
         popsize: int = 100,
         n_steps: int = 2000,
     ):
-        super_obj = super(HeterodynedTransientLikelihoodFD, self)
-
         parameter_names = prior.parameter_names
         for transform in sample_transforms:
             parameter_names = transform.propagate_name(parameter_names)
 
-<<<<<<< HEAD
+        super_obj = super(HeterodynedTransientLikelihoodFD, self)
+
         def apply_transforms(named_params):
-=======
-        super_obj = super(HeterodynedTransientLikelihoodFD, self)
-
-        def y(x: Float[Array, " n_dims"], data: dict) -> Float:
-            named_params = dict(zip(parameter_names, x))
->>>>>>> 162e066a
             for transform in reversed(sample_transforms):
                 named_params = transform.backward(named_params)
             for transform in likelihood_transforms:
                 named_params = transform.forward(named_params)
-<<<<<<< HEAD
             return named_params
-=======
-            return -super_obj.evaluate(named_params, data)
-
-        print("Starting the optimizer")
-
-        optimizer = AdamOptimization(
-            logpdf=y, n_steps=n_steps, learning_rate=0.001, noise_level=1
-        )
->>>>>>> 162e066a
 
         # Generate initial samples
         initial_position, key = generate_initial_samples(

--- conflicted
+++ resolved
@@ -6,12 +6,8 @@
 from jaxtyping import Array, Float, Complex
 from typing import Optional
 from scipy.interpolate import interp1d
-<<<<<<< HEAD
 
 from jimgw.core.utils import log_i0, generate_initial_samples
-=======
-from jimgw.core.utils import log_i0
->>>>>>> 347442ba
 from jimgw.core.prior import Prior
 from jimgw.core.base import LikelihoodBase
 from jimgw.core.transforms import BijectiveTransform, NtoMTransform
@@ -66,14 +62,9 @@
         for detector in detectors:
             detector.set_frequency_bounds(f_min, f_max)
             _frequencies.append(detector.sliced_frequencies)
-<<<<<<< HEAD
-        assert jnp.array_equiv(
-            _frequencies[0], jnp.asarray(_frequencies)
-=======
         _frequencies = jnp.array(_frequencies)
         assert jnp.all(
             jnp.array(_frequencies)[:-1] == jnp.array(_frequencies)[1:]
->>>>>>> 347442ba
         ), "The frequency arrays are not all the same."
 
         self.detectors = detectors

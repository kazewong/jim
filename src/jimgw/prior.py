--- conflicted
+++ resolved
@@ -12,11 +12,8 @@
     ScaleTransform,
     OffsetTransform,
     ArcSineTransform,
-<<<<<<< HEAD
-=======
     PowerLawTransform,
     ParetoTransform,
->>>>>>> 957335eb
 )
 
 
